import YAML from 'yaml'
import { reactive } from 'vue'
import { upgrade } from '@scalar/openapi-parser'
import { createMagicProxy, getRaw } from '@scalar/json-magic/magic-proxy'

import { applySelectiveUpdates } from '@/helpers/apply-selective-updates'
import { deepClone, isObject, safeAssign, type UnknownObject } from '@/helpers/general'
import { getValueByPath } from '@/helpers/json-path-utils'
import { mergeObjects } from '@/helpers/merge-object'
import { createNavigation } from '@/navigation'
import { extensions } from '@/schemas/extensions'
import { coerceValue } from '@/schemas/typebox-coerce'
import { OpenAPIDocumentSchema, type OpenApiDocument } from '@/schemas/v3.1/strict/openapi-document'
import { defaultReferenceConfig } from '@/schemas/reference-config'
import type { Config } from '@/schemas/workspace-specification/config'
import { InMemoryWorkspaceSchema, type InMemoryWorkspace } from '@/schemas/inmemory-workspace'
import type { WorkspaceSpecification } from '@/schemas/workspace-specification'
import { createOverridesProxy } from '@/helpers/overrides-proxy'
import type { Workspace, WorkspaceDocumentMeta, WorkspaceMeta } from '@/schemas/workspace'
import { bundle } from '@scalar/json-magic/bundle'
import { fetchUrls } from '@scalar/json-magic/bundle/plugins/browser'
import { apply, diff, merge, type Difference } from '@scalar/json-magic/diff'
import type { TraverseSpecOptions } from '@/navigation/types'
import type { PartialDeep, RequiredDeep } from 'type-fest'

type DocumentConfiguration = Config &
  PartialDeep<{
    'x-scalar-reference-config': {
      tagSort: TraverseSpecOptions['tagsSorter']
      operationsSorter: TraverseSpecOptions['operationsSorter']
      getHeadingId: TraverseSpecOptions['getHeadingId']
      getOperationId: TraverseSpecOptions['getOperationId']
      getWebhookId: TraverseSpecOptions['getWebhookId']
      getModelId: TraverseSpecOptions['getModelId']
      getTagId: TraverseSpecOptions['getTagId']
    }
  }>

const defaultConfig: RequiredDeep<Config> = {
  'x-scalar-reference-config': defaultReferenceConfig,
}

/**
 * Input type for workspace document metadata and configuration.
 * This type defines the required and optional fields for initializing a document in the workspace.
 */
type WorkspaceDocumentMetaInput = {
  /** Optional metadata about the document like title, description, etc */
  meta?: WorkspaceDocumentMeta
  /** Required unique identifier for the document */
  name: string
  /** Optional configuration options */
  config?: DocumentConfiguration
  /** Overrides for the document */
  overrides?: PartialDeep<OpenApiDocument>
}

/**
 * Represents a document that is loaded from a URL.
 * This type extends WorkspaceDocumentMetaInput to include URL-specific properties.
 */
export type UrlDoc = {
  /** URL to fetch the OpenAPI document from */
  url: string
  /** Optional custom fetch implementation to use when retrieving the document. By default the global fetch implementation will be used */
  fetch?: (input: string | URL | globalThis.Request, init?: RequestInit) => Promise<Response>
} & WorkspaceDocumentMetaInput

/** Represents a document that is provided directly as an object rather than loaded from a URL */
export type ObjectDoc = {
  /** The OpenAPI document object containing the API specification */
  document: Record<string, unknown>
} & WorkspaceDocumentMetaInput

/**
 * Union type representing the possible input formats for a workspace document:
 * - UrlDoc: Document loaded from a URL with optional fetch configuration
 * - ObjectDoc: Direct document object with metadata
 */
export type WorkspaceDocumentInput = UrlDoc | ObjectDoc

/**
 * Resolves a workspace document from various input sources (URL, local file, or direct document object).
 *
 * @param workspaceDocument - The document input to resolve, which can be:
 *   - A URL to fetch the document from
 *   - A direct document object
 * @returns A promise that resolves to an object containing:
 *   - ok: boolean indicating if the resolution was successful
 *   - data: The resolved document data
 *
 * @example
 * // Resolve from URL
 * const urlDoc = await loadDocument({ name: 'api', url: 'https://api.example.com/openapi.json' })
 *
 * // Resolve direct document
 * const directDoc = await loadDocument({
 *   name: 'inline',
 *   document: { openapi: '3.0.0', paths: {} }
 * })
 */
async function loadDocument(workspaceDocument: WorkspaceDocumentInput) {
  if ('url' in workspaceDocument) {
    return fetchUrls({ fetch: workspaceDocument.fetch }).exec(workspaceDocument.url)
  }

  return {
    ok: true as const,
    data: workspaceDocument.document,
  }
}

/**
 * Configuration object for initializing a workspace store.
 * Defines the initial state and documents for the workspace.
 */
type WorkspaceProps = {
  /** Optional metadata for the workspace including theme, active document, etc */
  meta?: WorkspaceMeta
  /** Workspace configuration */
  config?: Config
}

/**
 * Type definition for the workspace store return object.
 * This explicit type is needed to avoid TypeScript inference limits.
 *
 * @see https://github.com/microsoft/TypeScript/issues/43817#issuecomment-827746462
 */
export type WorkspaceStore = {
  /**
   * Returns the reactive workspace object with an additional activeDocument getter
   */
  readonly workspace: Workspace
  /**
   * Updates a specific metadata field in the workspace
   * @param key - The metadata field to update
   * @param value - The new value for the field
   * @example
   * // Update the workspace title
   * update('x-scalar-active-document', 'document-name')
   */
  update<K extends keyof WorkspaceMeta>(key: K, value: WorkspaceMeta[K]): void
  /**
   * Updates a specific metadata field in a document
   * @param name - The name of the document to update ('active' or a specific document name)
   * @param key - The metadata field to update
   * @param value - The new value for the field
   * @throws Error if the specified document doesn't exist
   * @example
   * // Update the auth of the active document
   * updateDocument('active', 'x-scalar-active-auth', 'Bearer')
   * // Update the auth of a specific document
   * updateDocument('document-name', 'x-scalar-active-auth', 'Bearer')
   */
  updateDocument<K extends keyof WorkspaceDocumentMeta>(
    name: 'active' | (string & {}),
    key: K,
    value: WorkspaceDocumentMeta[K],
  ): void
  /**
   * Replaces the content of a specific document in the workspace with the provided input.
   * This method computes the difference between the current document and the new input,
   * then applies only the necessary changes in place. The updates are applied atomically,
   * ensuring the document is updated in a single operation.
   *
   * @param documentName - The name of the document to update.
   * @param input - The new content to apply to the document (as a plain object).
   * @example
   * // Replace the content of the 'api' document with new data
   * store.replaceDocument('api', {
   *   openapi: '3.1.0',
   *   info: { title: 'Updated API', version: '1.0.1' },
   *   paths: {},
   * })
   */
  replaceDocument(documentName: string, input: Record<string, unknown>): void
  /**
   * Resolves a reference in the active document by following the provided path and resolving any external $ref references.
   * This method traverses the document structure following the given path and resolves any $ref references it encounters.
   * During resolution, it sets a loading status and updates the reference with the resolved content.
   *
   * @param path - Array of strings representing the path to the reference (e.g. ['paths', '/users', 'get', 'responses', '200'])
   * @throws Error if the path is invalid or empty
   * @example
   * // Resolve a reference in the active document
   * resolve(['paths', '/users', 'get', 'responses', '200'])
   */
  resolve(path: string[]): Promise<unknown>
  /**
   * Adds a new document to the workspace
   * @param document - The document content to add. This should be a valid OpenAPI/Swagger document or other supported format
   * @param meta - Metadata for the document, including its name and other properties defined in WorkspaceDocumentMeta
   * @example
   * // Add a new OpenAPI document to the workspace
   * store.addDocument({
   *   name: 'name',
   *   document: {
   *     openapi: '3.0.0',
   *     info: { title: 'title' },
   *   },
   *   meta: {
   *     'x-scalar-active-auth': 'Bearer',
   *     'x-scalar-active-server': 'production'
   *   }
   * })
   */
  addDocument(input: WorkspaceDocumentInput): Promise<void>
  /**
   * Returns the merged configuration for the active document.
   *
   * This getter merges configurations in the following order of precedence:
   * 1. Document-specific configuration (highest priority)
   * 2. Workspace-level configuration
   * 3. Default configuration (lowest priority)
   *
   * The active document is determined by the workspace's activeDocument extension,
   * falling back to the first document if none is specified.
   */
  readonly config: typeof defaultConfig
  /**
   * Exports the specified document in the requested format.
   *
   * This method serializes the most recently saved local version of the document (from the intermediateDocuments map)
   * to either JSON or YAML. The exported document reflects the last locally saved state, including any edits
   * that have been saved but not yet synced to a remote registry. Runtime/in-memory changes that have not been saved
   * will not be included.
   *
   * @param documentName - The name of the document to export.
   * @param format - The output format: 'json' for a JSON string, or 'yaml' for a YAML string.
   * @returns The document as a string in the requested format, or undefined if the document does not exist.
   *
   * @example
   * // Export a document as JSON
   * const jsonString = store.exportDocument('api', 'json')
   *
   * // Export a document as YAML
   * const yamlString = store.exportDocument('api', 'yaml')
   */
  exportDocument(documentName: string, format: 'json' | 'yaml'): string | undefined
  /**
   * Saves the current state of the specified document to the intermediate documents map.
   *
   * This function captures the latest (reactive) state of the document from the workspace and
   * applies its changes to the corresponding entry in the `intermediateDocuments` map.
   * The `intermediateDocuments` map represents the most recently "saved" local version of the document,
   * which may include edits not yet synced to the remote registry.
   *
   * The update is performed in-place. A deep clone of the current document
   * state is used to avoid mutating the reactive object directly.
   *
   * @param documentName - The name of the document to save.
   * @returns An array of diffs that were excluded from being applied (such as changes to ignored keys),
   *          or undefined if the document does not exist or cannot be updated.
   *
   * @example
   * // Save the current state of the document named 'api'
   * const excludedDiffs = store.saveDocument('api')
   */
  saveDocument(documentName: string): unknown[] | undefined
  /**
   * Restores the specified document to its last locally saved state.
   *
   * This method updates the current reactive document (in the workspace) with the contents of the
   * corresponding intermediate document (from the `intermediateDocuments` map), effectively discarding
   * any unsaved in-memory changes and reverting to the last saved version.
   * Vue reactivity is preserved by updating the existing reactive object in place.
   *
   * **Warning:** This operation will discard all unsaved (in-memory) changes to the specified document.
   *
   * @param documentName - The name of the document to restore.
   * @returns void
   *
   * @example
   * // Restore the document named 'api' to its last saved state
   * store.revertDocumentChanges('api')
   */
  revertDocumentChanges(documentName: string): void
  /**
   * Commits the specified document.
   *
   * This method is intended to finalize and persist the current state of the document,
   * potentially syncing it with a remote registry or marking it as the latest committed version.
   *
   * @param documentName - The name of the document to commit.
   * @remarks
   * The actual commit logic is not implemented yet.
   */
  commitDocument(documentName: string): void
  /**
   * Serializes the current workspace state to a JSON string for backup, persistence, or sharing.
   *
   * This method exports all workspace documents (removing Vue reactivity proxies), workspace metadata,
   * document configurations, and both the original and intermediate document states. The resulting JSON
   * can be imported later to fully restore the workspace to this exact state, including all documents
   * and their configurations.
   *
   * @returns A JSON string representing the complete workspace state.
   */
  exportWorkspace(): string
  /**
   * Imports a workspace from a serialized JSON string.
   *
   * This method parses the input string using the InMemoryWorkspaceSchema,
   * then updates the current workspace state, including documents, metadata,
   * and configuration, with the imported values.
   *
   * @param input - The serialized workspace JSON string to import.
   */
  loadWorkspace(input: string): void
  /**
   * Imports a workspace from a WorkspaceSpecification object.
   *
   * This method assigns workspace metadata and adds all documents defined in the specification.
   * Each document is added using its $ref and optional overrides.
   *
   * @example
   * ```ts
   * await store.importWorkspaceFromSpecification({
   *   documents: {
   *     api: { $ref: '/specs/api.yaml' },
   *     petstore: { $ref: '/specs/petstore.yaml' }
   *   },
   *   overrides: {
   *     api: { config: { features: { showModels: true } } }
   *   },
   *   info: { title: 'My Workspace' },
   *   workspace: 'v1',
   *   "x-scalar-dark-mode": true
   * })
   * ```
   *
   * @param specification - The workspace specification to import.
   */
  importWorkspaceFromSpecification(specification: WorkspaceSpecification): Promise<void[]>
  /**
   * Rebases a document in the workspace with a new origin, resolving conflicts if provided.
   *
   * This method is used to rebase a document (e.g., after pulling remote changes) by applying the changes
   * from the new origin and merging them with local edits. If there are conflicts, they can be resolved
   * by providing a list of resolved conflicts.
   *
   * @param documentName - The name of the document to rebase.
   * @param newDocumentOrigin - The new origin document (as an object) to rebase onto.
   * @param resolvedConflicts - (Optional) An array of resolved conflicts to apply.
   * @returns If there are unresolved conflicts and no resolution is provided, returns the list of conflicts.
   *
   * @example
   * // Example: Rebase a document with a new origin and resolve conflicts
   * const conflicts = store.rebaseDocument('api', newOriginDoc)
   * if (conflicts && conflicts.length > 0) {
   *   // User resolves conflicts here...
   *   store.rebaseDocument('api', newOriginDoc, userResolvedConflicts)
   * }
   */
  rebaseDocument: (
    documentName: string,
    newDocumentOrigin: Record<string, unknown>,
    resolvedConflicts?: Difference[],
  ) => void | ReturnType<typeof merge>['conflicts']
}

/**
 * Creates a reactive workspace store that manages documents and their metadata.
 * The store provides functionality for accessing, updating, and resolving document references.
 *
 * @param workspaceProps - Configuration object for the workspace
 * @param workspaceProps.meta - Optional metadata for the workspace
 * @param workspaceProps.documents - Optional record of documents to initialize the workspace with
 *  Documents that require asynchronous loading must be added using `addDocument` after the store is created
 *  this allows atomic awaiting and does not block page load for the store initialization
 * @returns An object containing methods and getters for managing the workspace
 */
export const createWorkspaceStore = (workspaceProps?: WorkspaceProps): WorkspaceStore => {
  /**
   * Holds the original, unmodified documents as they were initially loaded into the workspace.
   * These documents are stored in their raw form—prior to any reactive wrapping, dereferencing, or bundling.
   * This map preserves the pristine structure of each document, using deep clones to ensure that
   * subsequent mutations in the workspace do not affect the originals.
   * The originals are retained so that we can restore, compare, or sync with the remote registry as needed.
   */
  const originalDocuments = {} as Workspace['documents']
  /**
   * Stores the intermediate state of documents after local edits but before syncing with the remote registry.
   *
   * This map acts as a local "saved" version of the document, reflecting the user's changes after they hit "save".
   * The `originalDocuments` map, by contrast, always mirrors the document as it exists in the remote registry.
   *
   * Use this map to stage local changes that are ready to be propagated back to the remote registry.
   * This separation allows us to distinguish between:
   *   - The last known remote version (`originalDocuments`)
   *   - The latest locally saved version (`intermediateDocuments`)
   *   - The current in-memory (possibly unsaved) workspace document (`workspace.documents`)
   */
  const intermediateDocuments = {} as Workspace['documents']
  /**
   * A map of document configurations keyed by document name.
   * This stores the configuration options for each document in the workspace,
   * allowing for document-specific settings like navigation options, appearance,
   * and other reference configuration.
   */
  const documentConfigs: Record<string, Config> = {}
  /**
   * Stores per-document overrides for OpenAPI documents.
   * This object is used to override specific fields of a document
   * when you cannot (or should not) modify the source document directly.
   * For example, this enables UI-driven or temporary changes to be applied
   * on top of the original document, without mutating the source.
   * The key is the document name, and the value is a deep partial
   * OpenAPI document representing the overridden fields.
   */
  const overrides: Record<string, PartialDeep<OpenApiDocument>> = {}

  // Create a reactive workspace object with proxied documents
  // Each document is wrapped in a proxy to enable reactive updates and reference resolution
  const workspace = reactive<Workspace>({
    ...workspaceProps?.meta,
    documents: {},
    /**
     * Returns the currently active document from the workspace.
     * The active document is determined by the 'x-scalar-active-document' metadata field,
     * falling back to the first document in the workspace if no active document is specified.
     *
     * @returns The active document or undefined if no document is found
     */
    get activeDocument(): NonNullable<Workspace['activeDocument']> | undefined {
      const activeDocumentKey =
        workspace[extensions.workspace.activeDocument] ?? Object.keys(workspace.documents)[0] ?? ''
      return workspace.documents[activeDocumentKey]
    },
  })

  /**
   * Returns the name of the currently active document in the workspace.
   * The active document is determined by the 'x-scalar-active-document' metadata field,
   * falling back to the first document in the workspace if no active document is specified.
   *
   * @returns The name of the active document or an empty string if no document is found
   */
  function getActiveDocumentName() {
    return workspace[extensions.workspace.activeDocument] ?? Object.keys(workspace.documents)[0] ?? ''
  }

  // Save the current state of the specified document to the intermediate documents map.
  // This function captures the latest (reactive) state of the document from the workspace and
  // applies its changes to the corresponding entry in the `intermediateDocuments` map.
  // The `intermediateDocuments` map represents the most recently "saved" local version of the document,
  // which may include edits not yet synced to the remote registry.
  function saveDocument(documentName: string) {
    const intermediateDocument = intermediateDocuments[documentName]
    const workspaceDocument = workspace.documents[documentName]

    if (!workspaceDocument) {
      return
    }

    // Obtain the raw state of the current document to ensure accurate diffing
    const updatedDocument = getRaw(workspaceDocument)

    // If either the intermediate or updated document is missing, do nothing
    if (!intermediateDocument || !updatedDocument) {
      return
    }

    // Apply changes from the current document to the intermediate document in place
    const excludedDiffs = applySelectiveUpdates(intermediateDocument, updatedDocument)
    return excludedDiffs
  }

  /**
   * Hook function to be called after processing a node during document bundling.
   * If the node contains an 'externalValue' property (as a string), this function
   * fetches the external value (e.g., from a URL or file) and assigns the result to the node's 'value' property.
   * This is used to resolve and embed external content referenced in the OpenAPI document.
   *
   * @param node - The node being processed, potentially containing an 'externalValue' property.
   */
  async function onAfterNodeProcess(node: UnknownObject) {
    if (typeof node['externalValue'] !== 'string') {
      return
    }

    const result = await fetchUrls().exec(node['externalValue'])

    if (result.ok) {
      node['value'] = result.data
    }
  }

  // Add a document to the store synchronously from an in-memory OpenAPI document
  async function addInMemoryDocument(input: ObjectDoc) {
    const { name, meta } = input
    const inputDocument = deepClone(input.document)

    const document = coerceValue(OpenAPIDocumentSchema, upgrade(inputDocument).specification)

    // Store the original document in the originalDocuments map
    // This is used to track the original state of the document as it was loaded into the workspace
    originalDocuments[name] = deepClone({ ...document, ...meta })

    // Store the intermediate document state for local edits
    // This is used to track the last saved state of the document
    // It allows us to differentiate between the original document and the latest saved version
    // This is important for local edits that are not yet synced with the remote registry
    // The intermediate document is used to store the latest saved state of the document
    // This allows us to track changes and revert to the last saved state if needed
    intermediateDocuments[name] = deepClone({ ...document, ...meta })
    // Add the document config to the documentConfigs map
    documentConfigs[name] = input.config ?? {}
    // Store the overrides for this document, or an empty object if none are provided
    overrides[name] = input.overrides ?? {}

    // Skip navigation generation if the document already has a server-side generated navigation structure
    if (document[extensions.document.navigation] === undefined) {
      const showModels = input.config?.['x-scalar-reference-config']?.features?.showModels

      document[extensions.document.navigation] = createNavigation(document, {
        ...(input.config?.['x-scalar-reference-config'] ?? {}),
        hideModels: showModels === undefined ? undefined : !showModels,
      }).entries

      // If the document navigation is not already present, bundle the entire document to resolve all references.
      // This typically applies when the document is not preprocessed by the server and needs local reference resolution.
<<<<<<< HEAD
      await bundle(document, {
        treeShake: false,
        plugins: [fetchUrls()],
        hooks: {
          onAfterNodeProcess,
        },
      })
=======
      await bundle(document, { treeShake: false, plugins: [fetchUrls()] })
>>>>>>> 47f1da57
    }

    // Create a proxied document with magic proxy and apply any overrides, then store it in the workspace documents map
    workspace.documents[name] = createOverridesProxy(createMagicProxy({ ...document, ...meta }), input.overrides)
  }

  // Asynchronously adds a new document to the workspace by loading and validating the input.
  // If loading fails, a placeholder error document is added instead.
  async function addDocument(input: WorkspaceDocumentInput) {
    const { name, meta } = input

    const resolve = await loadDocument(input)

    if (!resolve.ok) {
      console.error(`Failed to fetch document '${name}': request was not successful`)

      workspace.documents[name] = {
        ...meta,
        openapi: '3.1.0',
        info: {
          title: `Document '${name}' could not be loaded`,
          version: 'unknown',
        },
      }

      return
    }

    if (!isObject(resolve.data)) {
      console.error(`Failed to load document '${name}': response data is not a valid object`)

      workspace.documents[name] = {
        ...meta,
        openapi: '3.1.0',
        info: {
          title: `Document '${name}' could not be loaded`,
          version: 'unknown',
        },
      }

      return
    }

    await addInMemoryDocument({ ...input, document: resolve.data })
  }

  // Cache to track visited nodes during reference resolution to prevent bundling the same subtree multiple times
  // This is needed because we are doing partial bundle operations
  const visitedNodesCache = new Set()

  return {
    get workspace() {
      return workspace
    },
    update<K extends keyof WorkspaceMeta>(key: K, value: WorkspaceMeta[K]) {
      // @ts-ignore
      if (key === '__proto__' || key === 'constructor' || key === 'prototype') {
        throw new Error('Invalid key: cannot modify prototype')
      }
      Object.assign(workspace, { [key]: value })
    },
    updateDocument<K extends keyof WorkspaceDocumentMeta>(
      name: 'active' | (string & {}),
      key: K,
      value: WorkspaceDocumentMeta[K],
    ) {
      const currentDocument = workspace.documents[name === 'active' ? getActiveDocumentName() : name]

      if (!currentDocument) {
        throw 'Please select a valid document'
      }

      Object.assign(currentDocument, { [key]: value })
    },
    replaceDocument(documentName: string, input: Record<string, unknown>) {
      const currentDocument = workspace.documents[documentName]
      const inputDocument = deepClone(input)

      if (!currentDocument) {
        return console.error(`Document '${documentName}' does not exist in the workspace.`)
      }

      // Normalize the input document to ensure it matches the OpenAPI schema and is upgraded to the latest version.
      const newDocument = coerceValue(OpenAPIDocumentSchema, upgrade(inputDocument).specification)
      // Update the current document in place, applying only the necessary changes and omitting any preprocessing fields.
      applySelectiveUpdates(currentDocument, newDocument)
    },
    resolve: async (path: string[]) => {
      const activeDocument = workspace.activeDocument

      const target = getValueByPath(activeDocument, path)

      if (!isObject(target)) {
        console.error(
          `Invalid path provided for resolution. Path: [${path.join(', ')}]. Found value of type: ${typeof target}. Expected an object.`,
        )
        return
      }

      // Bundle the target document with the active document as root, resolving any external references
      // and tracking resolution status through hooks
      return bundle(target, {
        root: activeDocument,
        treeShake: false,
        plugins: [fetchUrls()],
        urlMap: false,
        hooks: {
          onResolveStart: (node) => {
            node['$status'] = 'loading'
          },
          onResolveError: (node) => {
            node['$status'] = 'error'
          },
          onAfterNodeProcess,
        },
        visitedNodes: visitedNodesCache,
      })
    },
    addDocument,
    get config() {
      return mergeObjects<typeof defaultConfig>(
        mergeObjects(defaultConfig, workspaceProps?.config ?? {}),
        documentConfigs[getActiveDocumentName()] ?? {},
      )
    },
    exportDocument: (documentName: string, format: 'json' | 'yaml') => {
      const intermediateDocument = intermediateDocuments[documentName]

      if (!intermediateDocument) {
        return
      }

      if (format === 'json') {
        return JSON.stringify(intermediateDocument)
      }

      return YAML.stringify(intermediateDocument)
    },
    saveDocument,
    revertDocumentChanges(documentName: string) {
      const workspaceDocument = workspace.documents[documentName]

      if (!workspaceDocument) {
        return
      }

      const intermediateDocument = intermediateDocuments[documentName]
      // Get the raw state of the current document to avoid diffing resolved references.
      const updatedDocument = getRaw(workspaceDocument)

      if (!intermediateDocument || !updatedDocument) {
        return
      }

      // Overwrite the current document with the last saved state, discarding unsaved changes.
      applySelectiveUpdates(updatedDocument, intermediateDocument)
    },
    commitDocument(documentName: string) {
      // TODO: Implement commit logic
      console.warn(`Commit operation for document '${documentName}' is not implemented yet.`)
    },
    exportWorkspace() {
      return JSON.stringify({
        documents: {
          ...Object.fromEntries(
            Object.entries(workspace.documents).map(([name, doc]) => [
              name,
              // Extract the raw document data for export, removing any Vue reactivity wrappers.
              // When importing, the document can be wrapped again in a magic proxy.
              createOverridesProxy(getRaw(doc), overrides[name]),
            ]),
          ),
        },
        meta: workspaceProps?.meta ?? {},
        documentConfigs,
        originalDocuments,
        intermediateDocuments,
        overrides,
      } as InMemoryWorkspace)
    },
    loadWorkspace(input: string) {
      const result = coerceValue(InMemoryWorkspaceSchema, JSON.parse(input))

      // Assign the magic proxy to the documents
      safeAssign(
        workspace.documents,
        Object.fromEntries(Object.entries(result.documents).map(([name, doc]) => [name, createMagicProxy(doc)])),
      )

      safeAssign(originalDocuments, result.originalDocuments)
      safeAssign(intermediateDocuments, result.intermediateDocuments)
      safeAssign(documentConfigs, result.documentConfigs)
      safeAssign(overrides, result.overrides)
      safeAssign(workspace, result.meta)
    },
    importWorkspaceFromSpecification: (specification: WorkspaceSpecification) => {
      const { documents, overrides, info, workspace: workspaceVersion, ...meta } = specification

      // Assign workspace metadata
      safeAssign(workspace, meta)

      // Add workspace documents
      return Promise.all(
        Object.entries(documents ?? {}).map(([name, doc]) =>
          addDocument({ url: doc.$ref, name, overrides: overrides?.[name] }),
        ),
      )
    },
    rebaseDocument: (
      documentName: string,
      newDocumentOrigin: Record<string, unknown>,
      resolvedConflicts?: Difference[],
    ) => {
      const newOrigin = coerceValue(OpenAPIDocumentSchema, upgrade(newDocumentOrigin).specification)

      const originalDocument = originalDocuments[documentName]
      const intermediateDocument = intermediateDocuments[documentName]
      const activeDocument = workspace.documents[documentName] ? getRaw(workspace.documents[documentName]) : undefined // raw version without any overrides

      if (!originalDocument || !intermediateDocument || !activeDocument) {
        // If any required document state is missing, do nothing
        return console.error('[ERROR]: Specified document is missing or internal corrupted workspace state')
      }

      // ---- Get the new intermediate document
      const changelogAA = diff(originalDocument, newOrigin)
      const changelogAB = diff(originalDocument, intermediateDocument)

      const changesA = merge(changelogAA, changelogAB)

      if (resolvedConflicts === undefined) {
        // If there are conflicts, return the list of conflicts for user resolution
        return changesA.conflicts
      }

      const changesetA = changesA.diffs.concat(resolvedConflicts)

      // Apply the changes to the original document to get the new intermediate
      const newIntermediateDocument = apply(deepClone(originalDocument), changesetA) as typeof originalDocument
      intermediateDocuments[documentName] = newIntermediateDocument

      // Update the original document
      originalDocuments[documentName] = newOrigin

      // ---- Get the new active document
      const changelogBA = diff(intermediateDocument, newIntermediateDocument)
      const changelogBB = diff(intermediateDocument, activeDocument)

      const changesB = merge(changelogBA, changelogBB)

      // Auto-conflict resolution: pick only the changes from the first changeset
      // TODO: In the future, implement smarter conflict resolution if needed
      const changesetB = changesB.diffs.concat(changesB.conflicts.flatMap((it) => it[0]))

      const newActiveDocument = apply(deepClone(newIntermediateDocument), changesetB) as typeof newIntermediateDocument

      // Update the active document to the new value
      workspace.documents[documentName] = createOverridesProxy(
        createMagicProxy({ ...newActiveDocument }),
        overrides[documentName],
      )
      return
    },
  }
}

// biome-ignore lint/performance/noBarrelFile: <explanation>
export { generateClientMutators } from '@/mutators'<|MERGE_RESOLUTION|>--- conflicted
+++ resolved
@@ -521,7 +521,6 @@
 
       // If the document navigation is not already present, bundle the entire document to resolve all references.
       // This typically applies when the document is not preprocessed by the server and needs local reference resolution.
-<<<<<<< HEAD
       await bundle(document, {
         treeShake: false,
         plugins: [fetchUrls()],
@@ -529,9 +528,6 @@
           onAfterNodeProcess,
         },
       })
-=======
-      await bundle(document, { treeShake: false, plugins: [fetchUrls()] })
->>>>>>> 47f1da57
     }
 
     // Create a proxied document with magic proxy and apply any overrides, then store it in the workspace documents map
