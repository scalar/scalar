<<<<<<< HEAD
import YAML from 'yaml'
import { reactive } from 'vue'
=======
>>>>>>> 2e2f50a4
import { bundle, upgrade } from '@scalar/openapi-parser'
import { fetchUrls } from '@scalar/openapi-parser/plugins-browser'
import { reactive, toRaw } from 'vue'
import YAML from 'yaml'

<<<<<<< HEAD
import { createNavigation, type createNavigationOptions } from '@/navigation'
import type { DeepPartial, DeepRequired } from '@/types'
import { createMagicProxy, getRaw } from '@/helpers/proxy'
import { deepClone, isObject, safeAssign } from '@/helpers/general'
import { mergeObjects } from '@/helpers/merge-object'
=======
>>>>>>> 2e2f50a4
import { applySelectiveUpdates } from '@/helpers/apply-selective-updates'
import { deepClone, isObject, safeAssign } from '@/helpers/general'
import { getValueByPath } from '@/helpers/json-path-utils'
import { mergeObjects } from '@/helpers/merge-object'
import { createMagicProxy, getRaw } from '@/helpers/proxy'
import { createNavigation, type createNavigationOptions } from '@/navigation'
import { extensions } from '@/schemas/extensions'
import { type InMemoryWorkspace, InMemoryWorkspaceSchema } from '@/schemas/inmemory-workspace'
import { defaultReferenceConfig } from '@/schemas/reference-config'
import { coerceValue } from '@/schemas/typebox-coerce'
<<<<<<< HEAD
import { OpenAPIDocumentSchema, type OpenApiDocument } from '@/schemas/v3.1/strict/openapi-document'
import { defaultReferenceConfig } from '@/schemas/reference-config'
import type { Config } from '@/schemas/workspace-specification/config'
import { InMemoryWorkspaceSchema, type InMemoryWorkspace } from '@/schemas/inmemory-workspace'
import type { WorkspaceSpecification } from '@/schemas/workspace-specification'
import { createOverridesProxy } from '@/helpers/overrides-proxy'
=======
import { OpenAPIDocumentSchema } from '@/schemas/v3.1/strict/openapi-document'
import type { Workspace, WorkspaceDocumentMeta, WorkspaceMeta } from '@/schemas/workspace'
import type { Config } from '@/schemas/workspace-specification/config'
import type { DeepTransform } from '@/types'
>>>>>>> 2e2f50a4

/**
 * Input type for workspace document metadata and configuration.
 * This type defines the required and optional fields for initializing a document in the workspace.
 *
 * TODO: merge navigation options with the document config
 */
type WorkspaceDocumentMetaInput = {
  /** Optional metadata about the document like title, description, etc */
  meta?: WorkspaceDocumentMeta
  /** Required unique identifier for the document */
  name: string
  /** Optional configuration for generating navigation structure */
  config?: Config & Partial<createNavigationOptions>
  /** Overrides for the document */
  overrides?: DeepPartial<OpenApiDocument>
}

/**
 * Represents a document that is loaded from a URL.
 * This type extends WorkspaceDocumentMetaInput to include URL-specific properties.
 */
export type UrlDoc = {
  /** URL to fetch the OpenAPI document from */
  url: string
  /** Optional custom fetch implementation to use when retrieving the document. By default the global fetch implementation will be used */
  fetch?: (input: string | URL | globalThis.Request, init?: RequestInit) => Promise<Response>
} & WorkspaceDocumentMetaInput

/** Represents a document that is provided directly as an object rather than loaded from a URL */
export type ObjectDoc = {
  /** The OpenAPI document object containing the API specification */
  document: Record<string, unknown>
} & WorkspaceDocumentMetaInput

/**
 * Union type representing the possible input formats for a workspace document:
 * - UrlDoc: Document loaded from a URL with optional fetch configuration
 * - ObjectDoc: Direct document object with metadata
 */
export type WorkspaceDocumentInput = UrlDoc | ObjectDoc

const defaultConfig: DeepRequired<Config> = {
  'x-scalar-reference-config': defaultReferenceConfig,
}

/**
 * Resolves a workspace document from various input sources (URL, local file, or direct document object).
 *
 * @param workspaceDocument - The document input to resolve, which can be:
 *   - A URL to fetch the document from
 *   - A direct document object
 * @returns A promise that resolves to an object containing:
 *   - ok: boolean indicating if the resolution was successful
 *   - data: The resolved document data
 *
 * @example
 * // Resolve from URL
 * const urlDoc = await loadDocument({ name: 'api', url: 'https://api.example.com/openapi.json' })
 *
 * // Resolve direct document
 * const directDoc = await loadDocument({
 *   name: 'inline',
 *   document: { openapi: '3.0.0', paths: {} }
 * })
 */
async function loadDocument(workspaceDocument: WorkspaceDocumentInput) {
  if ('url' in workspaceDocument) {
    return fetchUrls({ fetch: workspaceDocument.fetch }).exec(workspaceDocument.url)
  }

  return {
    ok: true as const,
    data: workspaceDocument.document,
  }
}

/**
 * Configuration object for initializing a workspace store.
 * Defines the initial state and documents for the workspace.
 */
type WorkspaceProps = {
  /** Optional metadata for the workspace including theme, active document, etc */
  meta?: WorkspaceMeta
  /** In-mem open api documents. Async source documents (like URLs) can be loaded after initialization */
  documents?: ObjectDoc[]
  /** Workspace configuration */
  config?: Config
}

/**
 * Type definition for the workspace store return object.
 * This explicit type is needed to avoid TypeScript inference limits.
 *
 * @see https://github.com/microsoft/TypeScript/issues/43817#issuecomment-827746462
 */
export type WorkspaceStore = {
  /** Returns the reactive workspace object with an additional activeDocument getter */
  readonly workspace: Workspace
  /** Updates a specific metadata field in the workspace */
  update<K extends keyof WorkspaceMeta>(key: K, value: WorkspaceMeta[K]): void
  /** Updates a specific metadata field in a document */
  updateDocument<K extends keyof WorkspaceDocumentMeta>(
    name: 'active' | (string & {}),
    key: K,
    value: WorkspaceDocumentMeta[K],
  ): void
  /** Resolves a reference in the active document by following the provided path and resolving any external $ref references */
  resolve(path: string[]): Promise<unknown>
  /** Adds a new document to the workspace */
  addDocument(input: WorkspaceDocumentInput): Promise<void>
  /** Similar to addDocument but requires and in-mem object to be provided and loads the document synchronously */
  addDocumentSync(input: ObjectDoc): void
  /** Returns the merged configuration for the active document */
  readonly config: typeof defaultConfig
  /** Downloads the specified document in the requested format */
  exportDocument(documentName: string, format: 'json' | 'yaml'): string | undefined
  /** Persists the current state of the specified document back to the original documents map */
  saveDocument(documentName: string): unknown[] | undefined
  /** Reverts the specified document to its original state */
  revertDocumentChanges(documentName: string): void
  /** Commits the specified document */
  commitDocument(documentName: string): void
  /** Serializes the current workspace state to a JSON string for backup, persistence, or sharing. */
  exportWorkspace(): string
  /** Imports a workspace from a serialized JSON string. */
  loadWorkspace(input: string): void
  /** Imports a workspace from a specification object */
  importWorkspaceFromSpecification(specification: WorkspaceSpecification): Promise<void[]>
}

/**
 * Creates a reactive workspace store that manages documents and their metadata.
 * The store provides functionality for accessing, updating, and resolving document references.
 *
 * @param workspaceProps - Configuration object for the workspace
 * @param workspaceProps.meta - Optional metadata for the workspace
 * @param workspaceProps.documents - Optional record of documents to initialize the workspace with
 *  Documents that require asynchronous loading must be added using `addDocument` after the store is created
 *  this allows atomic awaiting and does not block page load for the store initialization
 * @returns An object containing methods and getters for managing the workspace
 */
export const createWorkspaceStore = (workspaceProps?: WorkspaceProps): WorkspaceStore => {
  /**
   * Holds the original, unmodified documents as they were initially loaded into the workspace.
   * These documents are stored in their raw form—prior to any reactive wrapping, dereferencing, or bundling.
   * This map preserves the pristine structure of each document, using deep clones to ensure that
   * subsequent mutations in the workspace do not affect the originals.
   * The originals are retained so that we can restore, compare, or sync with the remote registry as needed.
   */
  const originalDocuments = {} as Workspace['documents']
  /**
   * Stores the intermediate state of documents after local edits but before syncing with the remote registry.
   *
   * This map acts as a local "saved" version of the document, reflecting the user's changes after they hit "save".
   * The `originalDocuments` map, by contrast, always mirrors the document as it exists in the remote registry.
   *
   * Use this map to stage local changes that are ready to be propagated back to the remote registry.
   * This separation allows us to distinguish between:
   *   - The last known remote version (`originalDocuments`)
   *   - The latest locally saved version (`intermediateDocuments`)
   *   - The current in-memory (possibly unsaved) workspace document (`workspace.documents`)
   */
  const intermediateDocuments = {} as Workspace['documents']
  /**
   * A map of document configurations keyed by document name.
   * This stores the configuration options for each document in the workspace,
   * allowing for document-specific settings like navigation options, appearance,
   * and other reference configuration.
   */
  const documentConfigs: Record<string, Config> = {}
  /**
   * Stores per-document overrides for OpenAPI documents.
   * This object is used to override specific fields of a document
   * when you cannot (or should not) modify the source document directly.
   * For example, this enables UI-driven or temporary changes to be applied
   * on top of the original document, without mutating the source.
   * The key is the document name, and the value is a deep partial
   * OpenAPI document representing the overridden fields.
   */
  const overrides: Record<string, DeepPartial<OpenApiDocument>> = {}

  // Create a reactive workspace object with proxied documents
  // Each document is wrapped in a proxy to enable reactive updates and reference resolution
  const workspace = reactive<Workspace>({
    ...workspaceProps?.meta,
    documents: {},
    /**
     * Returns the currently active document from the workspace.
     * The active document is determined by the 'x-scalar-active-document' metadata field,
     * falling back to the first document in the workspace if no active document is specified.
     *
     * @returns The active document or undefined if no document is found
     */
    get activeDocument(): NonNullable<Workspace['activeDocument']> | undefined {
      const activeDocumentKey =
        workspace[extensions.workspace.activeDocument] ?? Object.keys(workspace.documents)[0] ?? ''
      return workspace.documents[activeDocumentKey]
    },
  })

  /**
   * Returns the name of the currently active document in the workspace.
   * The active document is determined by the 'x-scalar-active-document' metadata field,
   * falling back to the first document in the workspace if no active document is specified.
   *
   * @returns The name of the active document or an empty string if no document is found
   */
  function getActiveDocumentName() {
    return workspace[extensions.workspace.activeDocument] ?? Object.keys(workspace.documents)[0] ?? ''
  }

  // Save the current state of the specified document to the intermediate documents map.
  // This function captures the latest (reactive) state of the document from the workspace and
  // applies its changes to the corresponding entry in the `intermediateDocuments` map.
  // The `intermediateDocuments` map represents the most recently "saved" local version of the document,
  // which may include edits not yet synced to the remote registry.
  function saveDocument(documentName: string) {
    const intermediateDocument = intermediateDocuments[documentName]
    // Obtain the raw state of the current document to ensure accurate diffing
    // Remove the magic proxy while preserving the overrides proxy to ensure accurate updates
    const updatedDocument = createOverridesProxy(getRaw(workspace.documents[documentName]), overrides[documentName])

    // If either the intermediate or updated document is missing, do nothing
    if (!intermediateDocument || !updatedDocument) {
      return
    }

    // Apply changes from the current document to the intermediate document in place
    const excludedDiffs = applySelectiveUpdates(intermediateDocument, updatedDocument)
    return excludedDiffs
  }

  // Add a document to the store synchronously from an in-memory OpenAPI document
  function addDocumentSync(input: ObjectDoc) {
    const { name, meta } = input

    const document = coerceValue(OpenAPIDocumentSchema, upgrade(input.document).specification)

    // Store the original document in the originalDocuments map
    // This is used to track the original state of the document as it was loaded into the workspace
    originalDocuments[name] = deepClone({ ...document, ...meta })
    // Store the intermediate document state for local edits
    // This is used to track the last saved state of the document
    // It allows us to differentiate between the original document and the latest saved version
    // This is important for local edits that are not yet synced with the remote registry
    // The intermediate document is used to store the latest saved state of the document
    // This allows us to track changes and revert to the last saved state if needed
    intermediateDocuments[name] = deepClone({ ...document, ...meta })
    // Add the document config to the documentConfigs map
    documentConfigs[name] = input.config ?? {}
    // Store the overrides for this document, or an empty object if none are provided
    overrides[name] = input.overrides ?? {}

    // Skip navigation generation if the document already has a server-side generated navigation structure
    if (document[extensions.document.navigation] === undefined) {
      document[extensions.document.navigation] = createNavigation(document, input.config ?? {}).entries
    }

    // Create a proxied document with magic proxy and apply any overrides, then store it in the workspace documents map
    workspace.documents[name] = createOverridesProxy(createMagicProxy({ ...document, ...meta }), input.overrides)

    // Write overrides to the intermediate document
    saveDocument(name)
  }

  // Asynchronously adds a new document to the workspace by loading and validating the input.
  // If loading fails, a placeholder error document is added instead.
  async function addDocument(input: WorkspaceDocumentInput) {
    const { name, meta } = input

    const resolve = await loadDocument(input)

    if (!resolve.ok || !isObject(resolve.data)) {
      console.error(`Can not load the document '${name}'`)
      workspace.documents[name] = {
        ...meta,
        info: {
          title: `Document '${name}' could not be loaded`,
          version: 'unknown',
        },
        openapi: '3.1.0',
      }
      return
    }

    addDocumentSync({ ...input, document: resolve.data })
  }

  // Add any initial documents to the store
  workspaceProps?.documents?.forEach(addDocumentSync)

  // Cache to track visited nodes during reference resolution to prevent bundling the same subtree multiple times
  // This is needed because we are doing partial bundle operations
  const visitedNodesCache = new Set()

  return {
    /**
     * Returns the reactive workspace object with an additional activeDocument getter
     */
    get workspace() {
      return workspace
    },
    /**
     * Updates a specific metadata field in the workspace
     * @param key - The metadata field to update
     * @param value - The new value for the field
     * @example
     * // Update the workspace title
     * update('x-scalar-active-document', 'document-name')
     */
    update<K extends keyof WorkspaceMeta>(key: K, value: WorkspaceMeta[K]) {
      // @ts-ignore
      if (key === '__proto__' || key === 'constructor' || key === 'prototype') {
        throw new Error('Invalid key: cannot modify prototype')
      }
      Object.assign(workspace, { [key]: value })
    },
    /**
     * Updates a specific metadata field in a document
     * @param name - The name of the document to update ('active' or a specific document name)
     * @param key - The metadata field to update
     * @param value - The new value for the field
     * @throws Error if the specified document doesn't exist
     * @example
     * // Update the auth of the active document
     * updateDocument('active', 'x-scalar-active-auth', 'Bearer')
     * // Update the auth of a specific document
     * updateDocument('document-name', 'x-scalar-active-auth', 'Bearer')
     */
    updateDocument<K extends keyof WorkspaceDocumentMeta>(
      name: 'active' | (string & {}),
      key: K,
      value: WorkspaceDocumentMeta[K],
    ) {
      const currentDocument = workspace.documents[name === 'active' ? getActiveDocumentName() : name]

      if (!currentDocument) {
        throw 'Please select a valid document'
      }

      Object.assign(currentDocument, { [key]: value })
    },
    /**
     * Resolves a reference in the active document by following the provided path and resolving any external $ref references.
     * This method traverses the document structure following the given path and resolves any $ref references it encounters.
     * During resolution, it sets a loading status and updates the reference with the resolved content.
     *
     * @param path - Array of strings representing the path to the reference (e.g. ['paths', '/users', 'get', 'responses', '200'])
     * @throws Error if the path is invalid or empty
     * @example
     * // Resolve a reference in the active document
     * resolve(['paths', '/users', 'get', 'responses', '200'])
     */
    resolve: async (path: string[]) => {
      const activeDocument = workspace.activeDocument

      const target = getValueByPath(activeDocument, path)

      if (!isObject(target)) {
        console.error(
          `Invalid path provided for resolution. Path: [${path.join(', ')}]. Found value of type: ${typeof target}. Expected an object.`,
        )
        return
      }

      // Bundle the target document with the active document as root, resolving any external references
      // and tracking resolution status through hooks
      return bundle(target, {
        root: activeDocument,
        treeShake: false,
        plugins: [fetchUrls()],
        urlMap: false,
        hooks: {
          onResolveStart: (node) => {
            node['$status'] = 'loading'
          },
          onResolveError: (node) => {
            node['$status'] = 'error'
          },
        },
        visitedNodes: visitedNodesCache,
      })
    },
    /**
     * Adds a new document to the workspace
     * @param document - The document content to add. This should be a valid OpenAPI/Swagger document or other supported format
     * @param meta - Metadata for the document, including its name and other properties defined in WorkspaceDocumentMeta
     * @example
     * // Add a new OpenAPI document to the workspace
     * store.addDocument({
     *   name: 'name',
     *   document: {
     *     openapi: '3.0.0',
     *     info: { title: 'title' },
     *   },
     *   meta: {
     *     'x-scalar-active-auth': 'Bearer',
     *     'x-scalar-active-server': 'production'
     *   }
     * })
     */
<<<<<<< HEAD
    addDocument,
=======
    addDocument: async (input: WorkspaceDocumentInput) => {
      const { name, meta, config } = input

      const resolve = await loadDocument(input)

      if (!resolve.ok) {
        console.error(`Failed to fetch document '${name}': request was not successful`)

        workspace.documents[name] = {
          ...meta,
          openapi: '3.1.0',
          info: {
            title: `Document '${name}' could not be loaded`,
            version: 'unknown',
          },
        }

        return
      }

      if (!isObject(resolve.data)) {
        console.error(`Failed to load document '${name}': response data is not a valid object`)

        workspace.documents[name] = {
          ...meta,
          openapi: '3.1.0',
          info: {
            title: `Document '${name}' could not be loaded`,
            version: 'unknown',
          },
        }

        return
      }

      addDocumentSync({ document: resolve.data, name, meta, config })
    },
>>>>>>> 2e2f50a4
    /**
     * Similar to addDocument but requires and in-mem object to be provided and loads the document synchronously
     * @param document - The document content to add. This should be a valid OpenAPI/Swagger document or other supported format
     * @param meta - Metadata for the document, including its name and other properties defined in WorkspaceDocumentMeta
     * @example
     * // Add a new OpenAPI document to the workspace
     * store.addDocument({
     *   name: 'name',
     *   document: {
     *     openapi: '3.0.0',
     *     info: { title: 'title' },
     *   },
     *   meta: {
     *     'x-scalar-active-auth': 'Bearer',
     *     'x-scalar-active-server': 'production'
     *   }
     * })
     */
    addDocumentSync,
    /**
     * Returns the merged configuration for the active document.
     *
     * This getter merges configurations in the following order of precedence:
     * 1. Document-specific configuration (highest priority)
     * 2. Workspace-level configuration
     * 3. Default configuration (lowest priority)
     *
     * The active document is determined by the workspace's activeDocument extension,
     * falling back to the first document if none is specified.
     */
    get config() {
      return mergeObjects<typeof defaultConfig>(
        mergeObjects(defaultConfig, workspaceProps?.config ?? {}),
        documentConfigs[getActiveDocumentName()] ?? {},
      )
    },
    /**
     * Exports the specified document in the requested format.
     *
     * This method serializes the most recently saved local version of the document (from the intermediateDocuments map)
     * to either JSON or YAML. The exported document reflects the last locally saved state, including any edits
     * that have been saved but not yet synced to a remote registry. Runtime/in-memory changes that have not been saved
     * will not be included.
     *
     * @param documentName - The name of the document to export.
     * @param format - The output format: 'json' for a JSON string, or 'yaml' for a YAML string.
     * @returns The document as a string in the requested format, or undefined if the document does not exist.
     *
     * @example
     * // Export a document as JSON
     * const jsonString = store.exportDocument('api', 'json')
     *
     * // Export a document as YAML
     * const yamlString = store.exportDocument('api', 'yaml')
     */
    exportDocument: (documentName: string, format: 'json' | 'yaml') => {
      const intermediateDocument = intermediateDocuments[documentName]

      if (!intermediateDocument) {
        return
      }

      if (format === 'json') {
        return JSON.stringify(intermediateDocument)
      }

      return YAML.stringify(intermediateDocument)
    },
    /**
     * Saves the current state of the specified document to the intermediate documents map.
     *
     * This function captures the latest (reactive) state of the document from the workspace and
     * applies its changes to the corresponding entry in the `intermediateDocuments` map.
     * The `intermediateDocuments` map represents the most recently "saved" local version of the document,
     * which may include edits not yet synced to the remote registry.
     *
     * The update is performed in-place. A deep clone of the current document
     * state is used to avoid mutating the reactive object directly.
     *
     * @param documentName - The name of the document to save.
     * @returns An array of diffs that were excluded from being applied (such as changes to ignored keys),
     *          or undefined if the document does not exist or cannot be updated.
     *
     * @example
     * // Save the current state of the document named 'api'
     * const excludedDiffs = store.saveDocument('api')
     */
    saveDocument,
    /**
     * Restores the specified document to its last locally saved state.
     *
     * This method updates the current reactive document (in the workspace) with the contents of the
     * corresponding intermediate document (from the `intermediateDocuments` map), effectively discarding
     * any unsaved in-memory changes and reverting to the last saved version.
     * Vue reactivity is preserved by updating the existing reactive object in place.
     *
     * **Warning:** This operation will discard all unsaved (in-memory) changes to the specified document.
     *
     * @param documentName - The name of the document to restore.
     * @returns void
     *
     * @example
     * // Restore the document named 'api' to its last saved state
     * store.revertDocumentChanges('api')
     */
    revertDocumentChanges(documentName: string) {
      const intermediateDocument = intermediateDocuments[documentName]
      // Get the raw state of the current document to avoid diffing resolved references.
      // This ensures we update the actual data, not the references.
      // Note: We keep the Vue proxy for reactivity by updating the object in place.
      const updatedDocument = createOverridesProxy(getRaw(workspace.documents[documentName]), overrides[documentName])

      if (!intermediateDocument || !updatedDocument) {
        return
      }

      // Overwrite the current document with the last saved state, discarding unsaved changes.
      applySelectiveUpdates(updatedDocument, intermediateDocument)
    },
    /**
     * Commits the specified document.
     *
     * This method is intended to finalize and persist the current state of the document,
     * potentially syncing it with a remote registry or marking it as the latest committed version.
     *
     * @param documentName - The name of the document to commit.
     * @remarks
     * The actual commit logic is not implemented yet.
     */
    commitDocument(documentName: string) {
      // TODO: Implement commit logic
      console.warn(`Commit operation for document '${documentName}' is not implemented yet.`)
    },
    /**
     * Serializes the current workspace state to a JSON string for backup, persistence, or sharing.
     *
     * This method exports all workspace documents (removing Vue reactivity proxies), workspace metadata,
     * document configurations, and both the original and intermediate document states. The resulting JSON
     * can be imported later to fully restore the workspace to this exact state, including all documents
     * and their configurations.
     *
     * @returns A JSON string representing the complete workspace state.
     */
    exportWorkspace() {
      return JSON.stringify({
        documents: {
          ...Object.fromEntries(
            Object.entries(workspace.documents).map(([name, doc]) => [
              name,
              // Extract the raw document data for export, removing any Vue reactivity wrappers.
              // When importing, the document can be wrapped again in a magic proxy.
              createOverridesProxy(getRaw(doc), overrides[name]),
            ]),
          ),
        },
        meta: workspaceProps?.meta ?? {},
        documentConfigs,
        originalDocuments,
        intermediateDocuments,
      } as InMemoryWorkspace)
    },
    /**
     * Imports a workspace from a serialized JSON string.
     *
     * This method parses the input string using the InMemoryWorkspaceSchema,
     * then updates the current workspace state, including documents, metadata,
     * and configuration, with the imported values.
     *
     * @param input - The serialized workspace JSON string to import.
     */
    loadWorkspace(input: string) {
      const result = coerceValue(InMemoryWorkspaceSchema, JSON.parse(input))

      // Assign the magic proxy to the documents
      safeAssign(
        workspace.documents,
        Object.fromEntries(Object.entries(result.documents).map(([name, doc]) => [name, createMagicProxy(doc)])),
      )

      safeAssign(originalDocuments, result.originalDocuments)
      safeAssign(intermediateDocuments, result.intermediateDocuments)
      safeAssign(documentConfigs, result.documentConfigs)
      safeAssign(workspace, result.meta)
    },
    /**
     * Imports a workspace from a WorkspaceSpecification object.
     *
     * This method assigns workspace metadata and adds all documents defined in the specification.
     * Each document is added using its $ref and optional overrides.
     *
     * @example
     * ```ts
     * await store.importWorkspaceFromSpecification({
     *   documents: {
     *     api: { $ref: '/specs/api.yaml' },
     *     petstore: { $ref: '/specs/petstore.yaml' }
     *   },
     *   overrides: {
     *     api: { config: { features: { showModels: true } } }
     *   },
     *   info: { title: 'My Workspace' },
     *   workspace: 'v1',
     *   "x-scalar-dark-mode": true
     * })
     * ```
     *
     * @param specification - The workspace specification to import.
     */
    importWorkspaceFromSpecification: (specification: WorkspaceSpecification) => {
      const { documents, overrides, info, workspace: workspaceVersion, ...meta } = specification

      // Assign workspace metadata
      safeAssign(workspace, meta)

      // Add workspace documents
      return Promise.all(
        Object.entries(documents ?? {}).map(([name, doc]) =>
          addDocument({ url: doc.$ref, name, overrides: overrides?.[name] }),
        ),
      )
    },
  }
}

// biome-ignore lint/performance/noBarrelFile: <explanation>
export { generateClientMutators } from '@/mutators'<|MERGE_RESOLUTION|>--- conflicted
+++ resolved
@@ -1,21 +1,8 @@
-<<<<<<< HEAD
 import YAML from 'yaml'
 import { reactive } from 'vue'
-=======
->>>>>>> 2e2f50a4
 import { bundle, upgrade } from '@scalar/openapi-parser'
 import { fetchUrls } from '@scalar/openapi-parser/plugins-browser'
-import { reactive, toRaw } from 'vue'
-import YAML from 'yaml'
-
-<<<<<<< HEAD
-import { createNavigation, type createNavigationOptions } from '@/navigation'
 import type { DeepPartial, DeepRequired } from '@/types'
-import { createMagicProxy, getRaw } from '@/helpers/proxy'
-import { deepClone, isObject, safeAssign } from '@/helpers/general'
-import { mergeObjects } from '@/helpers/merge-object'
-=======
->>>>>>> 2e2f50a4
 import { applySelectiveUpdates } from '@/helpers/apply-selective-updates'
 import { deepClone, isObject, safeAssign } from '@/helpers/general'
 import { getValueByPath } from '@/helpers/json-path-utils'
@@ -23,22 +10,14 @@
 import { createMagicProxy, getRaw } from '@/helpers/proxy'
 import { createNavigation, type createNavigationOptions } from '@/navigation'
 import { extensions } from '@/schemas/extensions'
-import { type InMemoryWorkspace, InMemoryWorkspaceSchema } from '@/schemas/inmemory-workspace'
-import { defaultReferenceConfig } from '@/schemas/reference-config'
 import { coerceValue } from '@/schemas/typebox-coerce'
-<<<<<<< HEAD
 import { OpenAPIDocumentSchema, type OpenApiDocument } from '@/schemas/v3.1/strict/openapi-document'
 import { defaultReferenceConfig } from '@/schemas/reference-config'
 import type { Config } from '@/schemas/workspace-specification/config'
 import { InMemoryWorkspaceSchema, type InMemoryWorkspace } from '@/schemas/inmemory-workspace'
 import type { WorkspaceSpecification } from '@/schemas/workspace-specification'
 import { createOverridesProxy } from '@/helpers/overrides-proxy'
-=======
-import { OpenAPIDocumentSchema } from '@/schemas/v3.1/strict/openapi-document'
 import type { Workspace, WorkspaceDocumentMeta, WorkspaceMeta } from '@/schemas/workspace'
-import type { Config } from '@/schemas/workspace-specification/config'
-import type { DeepTransform } from '@/types'
->>>>>>> 2e2f50a4
 
 /**
  * Input type for workspace document metadata and configuration.
@@ -312,16 +291,33 @@
 
     const resolve = await loadDocument(input)
 
-    if (!resolve.ok || !isObject(resolve.data)) {
-      console.error(`Can not load the document '${name}'`)
+    if (!resolve.ok) {
+      console.error(`Failed to fetch document '${name}': request was not successful`)
+
       workspace.documents[name] = {
         ...meta,
+        openapi: '3.1.0',
         info: {
           title: `Document '${name}' could not be loaded`,
           version: 'unknown',
         },
+      }
+
+      return
+    }
+
+    if (!isObject(resolve.data)) {
+      console.error(`Failed to load document '${name}': response data is not a valid object`)
+
+      workspace.documents[name] = {
+        ...meta,
         openapi: '3.1.0',
-      }
+        info: {
+          title: `Document '${name}' could not be loaded`,
+          version: 'unknown',
+        },
+      }
+
       return
     }
 
@@ -441,47 +437,7 @@
      *   }
      * })
      */
-<<<<<<< HEAD
     addDocument,
-=======
-    addDocument: async (input: WorkspaceDocumentInput) => {
-      const { name, meta, config } = input
-
-      const resolve = await loadDocument(input)
-
-      if (!resolve.ok) {
-        console.error(`Failed to fetch document '${name}': request was not successful`)
-
-        workspace.documents[name] = {
-          ...meta,
-          openapi: '3.1.0',
-          info: {
-            title: `Document '${name}' could not be loaded`,
-            version: 'unknown',
-          },
-        }
-
-        return
-      }
-
-      if (!isObject(resolve.data)) {
-        console.error(`Failed to load document '${name}': response data is not a valid object`)
-
-        workspace.documents[name] = {
-          ...meta,
-          openapi: '3.1.0',
-          info: {
-            title: `Document '${name}' could not be loaded`,
-            version: 'unknown',
-          },
-        }
-
-        return
-      }
-
-      addDocumentSync({ document: resolve.data, name, meta, config })
-    },
->>>>>>> 2e2f50a4
     /**
      * Similar to addDocument but requires and in-mem object to be provided and loads the document synchronously
      * @param document - The document content to add. This should be a valid OpenAPI/Swagger document or other supported format
