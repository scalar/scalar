--- conflicted
+++ resolved
@@ -15,13 +15,6 @@
 import { type InMemoryWorkspace, InMemoryWorkspaceSchema } from '@/schemas/inmemory-workspace'
 import { defaultReferenceConfig } from '@/schemas/reference-config'
 import { coerceValue } from '@/schemas/typebox-coerce'
-<<<<<<< HEAD
-import {
-  OpenAPIDocumentSchema as OpenAPIDocumentSchemaStrict,
-  type OpenApiDocument,
-} from '@/schemas/v3.1/strict/openapi-document'
-=======
->>>>>>> b709d82b
 import { OpenAPIDocumentSchema as OpenAPIDocumentSchemaLoose } from '@/schemas/v3.1/loose/openapi-document'
 import {
   OpenAPIDocumentSchema as OpenAPIDocumentSchemaStrict,
@@ -38,10 +31,6 @@
 import { deepClone } from '@/helpers/deep-clone'
 import { measureAsync, measureSync } from '@scalar/helpers/testing/measure'
 import { getServersFromDocument } from '@/preprocessing/server'
-<<<<<<< HEAD
-=======
-import type { PartialDeep, RequiredDeep } from 'type-fest'
->>>>>>> b709d82b
 
 export type DocumentConfiguration = Config &
   PartialDeep<{
