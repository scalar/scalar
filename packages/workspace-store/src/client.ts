--- conflicted
+++ resolved
@@ -4,7 +4,6 @@
 import YAML from 'yaml'
 
 import { applySelectiveUpdates } from '@/helpers/apply-selective-updates'
-import { deepClone } from '@/helpers/deep-clone'
 import { type UnknownObject, isObject, safeAssign } from '@/helpers/general'
 import { getValueByPath } from '@/helpers/json-path-utils'
 import { mergeObjects } from '@/helpers/merge-object'
@@ -16,13 +15,6 @@
 import { type InMemoryWorkspace, InMemoryWorkspaceSchema } from '@/schemas/inmemory-workspace'
 import { defaultReferenceConfig } from '@/schemas/reference-config'
 import { coerceValue } from '@/schemas/typebox-coerce'
-<<<<<<< HEAD
-import {
-  OpenAPIDocumentSchema as OpenAPIDocumentSchemaStrict,
-  type OpenApiDocument,
-} from '@/schemas/v3.1/strict/openapi-document'
-=======
->>>>>>> daf8bfdf
 import { OpenAPIDocumentSchema as OpenAPIDocumentSchemaLoose } from '@/schemas/v3.1/loose/openapi-document'
 import {
   OpenAPIDocumentSchema as OpenAPIDocumentSchemaStrict,
@@ -31,19 +23,15 @@
 import type { Workspace, WorkspaceDocumentMeta, WorkspaceMeta } from '@/schemas/workspace'
 import type { WorkspaceSpecification } from '@/schemas/workspace-specification'
 import type { Config } from '@/schemas/workspace-specification/config'
-import { measureAsync, measureSync } from '@scalar/helpers/testing/measure'
 import { bundle } from '@scalar/json-magic/bundle'
 import { fetchUrls } from '@scalar/json-magic/bundle/plugins/browser'
 import { type Difference, apply, diff, merge } from '@scalar/json-magic/diff'
 import type { Record } from '@sinclair/typebox'
 import { Value } from '@sinclair/typebox/value'
-<<<<<<< HEAD
 import { deepClone } from '@/helpers/deep-clone'
 import { measureAsync, measureSync } from '@scalar/helpers/testing/measure'
 import { getServersFromDocument } from '@/preprocessing/server'
-=======
 import type { PartialDeep, RequiredDeep } from 'type-fest'
->>>>>>> daf8bfdf
 
 export type DocumentConfiguration = Config &
   PartialDeep<{
