import YAML from 'yaml'
import { reactive } from 'vue'
import { upgrade } from '@scalar/openapi-parser'
import { createMagicProxy, getRaw } from '@scalar/json-magic/magic-proxy'

import { applySelectiveUpdates } from '@/helpers/apply-selective-updates'
import { isObject, safeAssign, type UnknownObject } from '@/helpers/general'
import { getValueByPath } from '@/helpers/json-path-utils'
import { mergeObjects } from '@/helpers/merge-object'
import { createNavigation } from '@/navigation'
import { extensions } from '@/schemas/extensions'
import { coerceValue } from '@/schemas/typebox-coerce'
import { OpenAPIDocumentSchema as OpenAPIDocumentSchemaStrict } from '@/schemas/v3.1/strict/openapi-document'
import { OpenAPIDocumentSchema as OpenAPIDocumentSchemaLoose } from '@/schemas/v3.1/loose/openapi-document'
import { defaultReferenceConfig } from '@/schemas/reference-config'
import type { Config } from '@/schemas/workspace-specification/config'
import { InMemoryWorkspaceSchema, type InMemoryWorkspace } from '@/schemas/inmemory-workspace'
import type { WorkspaceSpecification } from '@/schemas/workspace-specification'
import { createOverridesProxy } from '@/helpers/overrides-proxy'
import type { Workspace, WorkspaceDocumentMeta, WorkspaceMeta } from '@/schemas/workspace'
import { bundle } from '@scalar/json-magic/bundle'
import { fetchUrls } from '@scalar/json-magic/bundle/plugins/browser'
import { apply, diff, merge, type Difference } from '@scalar/json-magic/diff'
import type { TraverseSpecOptions } from '@/navigation/types'
import type { PartialDeep, RequiredDeep } from 'type-fest'
import { cleanUp, externalValueResolver, loadingStatus, refsEverywhere, restoreOriginalRefs } from '@/plugins'
import type { Record } from '@sinclair/typebox'
import { Value } from '@sinclair/typebox/value'
import { deepClone } from '@/helpers/deep-clone'
import { measureAsync, measureSync } from '@scalar/helpers/testing/measure'

export type DocumentConfiguration = Config &
  PartialDeep<{
    'x-scalar-reference-config': {
      tagSort: TraverseSpecOptions['tagsSorter']
      operationsSorter: TraverseSpecOptions['operationsSorter']
      getHeadingId: TraverseSpecOptions['getHeadingId']
      getOperationId: TraverseSpecOptions['getOperationId']
      getWebhookId: TraverseSpecOptions['getWebhookId']
      getModelId: TraverseSpecOptions['getModelId']
      getTagId: TraverseSpecOptions['getTagId']
      generateOperationSlug?: (details: {
        path: string
        operationId?: string
        method: string
        summary?: string
      }) => string
      generateHeadingSlug?: (details: { slug?: string }) => string
      generateTagSlug?: (details: { name?: string }) => string
      generateModelSlug?: (details: { name?: string }) => string
      generateWebhookSlug?: (details: { name: string; method: string }) => string
    }
  }>

type ExtraDocumentConfigurations = Record<
  string,
  {
    fetch: WorkspaceDocumentMetaInput['fetch']
  }
>

const defaultConfig: RequiredDeep<Config> = {
  'x-scalar-reference-config': defaultReferenceConfig,
}

/**
 * Input type for workspace document metadata and configuration.
 * This type defines the required and optional fields for initializing a document in the workspace.
 */
type WorkspaceDocumentMetaInput = {
  /** Optional metadata about the document like title, description, etc */
  meta?: WorkspaceDocumentMeta
  /** Required unique identifier for the document */
  name: string
  /** Optional configuration options */
  config?: DocumentConfiguration
  /** Overrides for the document */
  overrides?: InMemoryWorkspace['overrides'][string]
  /** Optional custom fetch implementation to use when retrieving the document. By default the global fetch implementation will be used */
  fetch?: (input: string | URL | globalThis.Request, init?: RequestInit) => Promise<Response>
}

/**
 * Represents a document that is loaded from a URL.
 * This type extends WorkspaceDocumentMetaInput to include URL-specific properties.
 */
export type UrlDoc = {
  /** URL to fetch the OpenAPI document from */
  url: string
} & WorkspaceDocumentMetaInput

/** Represents a document that is provided directly as an object rather than loaded from a URL */
export type ObjectDoc = {
  /** The OpenAPI document object containing the API specification */
  document: Record<string, unknown>
} & WorkspaceDocumentMetaInput

/**
 * Union type representing the possible input formats for a workspace document:
 * - UrlDoc: Document loaded from a URL with optional fetch configuration
 * - ObjectDoc: Direct document object with metadata
 */
export type WorkspaceDocumentInput = UrlDoc | ObjectDoc

/**
 * Resolves a workspace document from various input sources (URL, local file, or direct document object).
 *
 * @param workspaceDocument - The document input to resolve, which can be:
 *   - A URL to fetch the document from
 *   - A direct document object
 * @returns A promise that resolves to an object containing:
 *   - ok: boolean indicating if the resolution was successful
 *   - data: The resolved document data
 *
 * @example
 * // Resolve from URL
 * const urlDoc = await loadDocument({ name: 'api', url: 'https://api.example.com/openapi.json' })
 *
 * // Resolve direct document
 * const directDoc = await loadDocument({
 *   name: 'inline',
 *   document: { openapi: '3.0.0', paths: {} }
 * })
 */
async function loadDocument(workspaceDocument: WorkspaceDocumentInput) {
  if ('url' in workspaceDocument) {
    return fetchUrls({ fetch: workspaceDocument.fetch }).exec(workspaceDocument.url)
  }

  return {
    ok: true as const,
    data: workspaceDocument.document,
  }
}

/**
 * Returns the origin (URL) of a workspace document if it was loaded from a URL.
 * If the document was provided directly as an object, returns undefined.
 *
 * @param input - The workspace document input (either UrlDoc or ObjectDoc)
 * @returns The URL string if present, otherwise undefined
 */
const getDocumentSource = (input: WorkspaceDocumentInput) => {
  if ('url' in input) {
    return input.url
  }
  return undefined
}

/**
 * Configuration object for initializing a workspace store.
 * Defines the initial state and documents for the workspace.
 */
type WorkspaceProps = {
  /** Optional metadata for the workspace including theme, active document, etc */
  meta?: WorkspaceMeta
  /** Workspace configuration */
  config?: Config
  /** Fetch function for retrieving documents */
  fetch?: WorkspaceDocumentInput['fetch']
}

/**
 * Type definition for the workspace store return object.
 * This explicit type is needed to avoid TypeScript inference limits.
 *
 * @see https://github.com/microsoft/TypeScript/issues/43817#issuecomment-827746462
 */
export type WorkspaceStore = {
  /**
   * Returns the reactive workspace object with an additional activeDocument getter
   */
  readonly workspace: Workspace
  /**
   * Updates a specific metadata field in the workspace
   * @param key - The metadata field to update
   * @param value - The new value for the field
   * @example
   * // Update the workspace title
   * update('x-scalar-active-document', 'document-name')
   */
  update<K extends keyof WorkspaceMeta>(key: K, value: WorkspaceMeta[K]): void
  /**
   * Updates a specific metadata field in a document
   * @param name - The name of the document to update ('active' or a specific document name)
   * @param key - The metadata field to update
   * @param value - The new value for the field
   * @throws Error if the specified document doesn't exist
   * @example
   * // Update the auth of the active document
   * updateDocument('active', 'x-scalar-active-auth', 'Bearer')
   * // Update the auth of a specific document
   * updateDocument('document-name', 'x-scalar-active-auth', 'Bearer')
   */
  updateDocument<K extends keyof WorkspaceDocumentMeta>(
    name: 'active' | (string & {}),
    key: K,
    value: WorkspaceDocumentMeta[K],
  ): void
  /**
   * Replaces the content of a specific document in the workspace with the provided input.
   * This method computes the difference between the current document and the new input,
   * then applies only the necessary changes in place. The updates are applied atomically,
   * ensuring the document is updated in a single operation.
   *
   * @param documentName - The name of the document to update.
   * @param input - The new content to apply to the document (as a plain object).
   * @example
   * // Replace the content of the 'api' document with new data
   * store.replaceDocument('api', {
   *   openapi: '3.1.0',
   *   info: { title: 'Updated API', version: '1.0.1' },
   *   paths: {},
   * })
   */
  replaceDocument(documentName: string, input: Record<string, unknown>): Promise<void>
  /**
   * Resolves a reference in the active document by following the provided path and resolving any external $ref references.
   * This method traverses the document structure following the given path and resolves any $ref references it encounters.
   * During resolution, it sets a loading status and updates the reference with the resolved content.
   *
   * @param path - Array of strings representing the path to the reference (e.g. ['paths', '/users', 'get', 'responses', '200'])
   * @throws Error if the path is invalid or empty
   * @example
   * // Resolve a reference in the active document
   * resolve(['paths', '/users', 'get', 'responses', '200'])
   */
  resolve(path: string[]): Promise<unknown>
  /**
   * Adds a new document to the workspace
   * @param document - The document content to add. This should be a valid OpenAPI/Swagger document or other supported format
   * @param meta - Metadata for the document, including its name and other properties defined in WorkspaceDocumentMeta
   * @example
   * // Add a new OpenAPI document to the workspace
   * store.addDocument({
   *   name: 'name',
   *   document: {
   *     openapi: '3.0.0',
   *     info: { title: 'title' },
   *   },
   *   meta: {
   *     'x-scalar-active-auth': 'Bearer',
   *     'x-scalar-active-server': 'production'
   *   }
   * })
   */
  addDocument(input: WorkspaceDocumentInput): Promise<void>
  /**
   * Returns the merged configuration for the active document.
   *
   * This getter merges configurations in the following order of precedence:
   * 1. Document-specific configuration (highest priority)
   * 2. Workspace-level configuration
   * 3. Default configuration (lowest priority)
   *
   * The active document is determined by the workspace's activeDocument extension,
   * falling back to the first document if none is specified.
   */
  readonly config: typeof defaultConfig
  /**
   * Exports the specified document in the requested format.
   *
   * This method serializes the most recently saved local version of the document (from the intermediateDocuments map)
   * to either JSON or YAML. The exported document reflects the last locally saved state, including any edits
   * that have been saved but not yet synced to a remote registry. Runtime/in-memory changes that have not been saved
   * will not be included.
   *
   * @param documentName - The name of the document to export.
   * @param format - The output format: 'json' for a JSON string, or 'yaml' for a YAML string.
   * @returns The document as a string in the requested format, or undefined if the document does not exist.
   *
   * @example
   * // Export a document as JSON
   * const jsonString = store.exportDocument('api', 'json')
   *
   * // Export a document as YAML
   * const yamlString = store.exportDocument('api', 'yaml')
   */
  exportDocument(documentName: string, format: 'json' | 'yaml'): string | undefined
  /**
   * Saves the current state of the specified document to the intermediate documents map.
   *
   * This function captures the latest (reactive) state of the document from the workspace and
   * applies its changes to the corresponding entry in the `intermediateDocuments` map.
   * The `intermediateDocuments` map represents the most recently "saved" local version of the document,
   * which may include edits not yet synced to the remote registry.
   *
   * The update is performed in-place. A deep clone of the current document
   * state is used to avoid mutating the reactive object directly.
   *
   * @param documentName - The name of the document to save.
   * @returns An array of diffs that were excluded from being applied (such as changes to ignored keys),
   *          or undefined if the document does not exist or cannot be updated.
   *
   * @example
   * // Save the current state of the document named 'api'
   * const excludedDiffs = store.saveDocument('api')
   */
  saveDocument(documentName: string): Promise<unknown[] | undefined>
  /**
   * Restores the specified document to its last locally saved state.
   *
   * This method updates the current reactive document (in the workspace) with the contents of the
   * corresponding intermediate document (from the `intermediateDocuments` map), effectively discarding
   * any unsaved in-memory changes and reverting to the last saved version.
   * Vue reactivity is preserved by updating the existing reactive object in place.
   *
   * **Warning:** This operation will discard all unsaved (in-memory) changes to the specified document.
   *
   * @param documentName - The name of the document to restore.
   * @returns void
   *
   * @example
   * // Restore the document named 'api' to its last saved state
   * store.revertDocumentChanges('api')
   */
  revertDocumentChanges(documentName: string): Promise<void>
  /**
   * Commits the specified document.
   *
   * This method is intended to finalize and persist the current state of the document,
   * potentially syncing it with a remote registry or marking it as the latest committed version.
   *
   * @param documentName - The name of the document to commit.
   * @remarks
   * The actual commit logic is not implemented yet.
   */
  commitDocument(documentName: string): void
  /**
   * Serializes the current workspace state to a JSON string for backup, persistence, or sharing.
   *
   * This method exports all workspace documents (removing Vue reactivity proxies), workspace metadata,
   * document configurations, and both the original and intermediate document states. The resulting JSON
   * can be imported later to fully restore the workspace to this exact state, including all documents
   * and their configurations.
   *
   * @returns A JSON string representing the complete workspace state.
   */
  exportWorkspace(): string
  /**
   * Imports a workspace from a serialized JSON string.
   *
   * This method parses the input string using the InMemoryWorkspaceSchema,
   * then updates the current workspace state, including documents, metadata,
   * and configuration, with the imported values.
   *
   * @param input - The serialized workspace JSON string to import.
   */
  loadWorkspace(input: string): void
  /**
   * Imports a workspace from a WorkspaceSpecification object.
   *
   * This method assigns workspace metadata and adds all documents defined in the specification.
   * Each document is added using its $ref and optional overrides.
   *
   * @example
   * ```ts
   * await store.importWorkspaceFromSpecification({
   *   documents: {
   *     api: { $ref: '/specs/api.yaml' },
   *     petstore: { $ref: '/specs/petstore.yaml' }
   *   },
   *   overrides: {
   *     api: { config: { features: { showModels: true } } }
   *   },
   *   info: { title: 'My Workspace' },
   *   workspace: 'v1',
   *   "x-scalar-dark-mode": true
   * })
   * ```
   *
   * @param specification - The workspace specification to import.
   */
  importWorkspaceFromSpecification(specification: WorkspaceSpecification): Promise<void[]>
  /**
   * Rebases a document in the workspace with a new origin, resolving conflicts if provided.
   *
   * This method is used to rebase a document (e.g., after pulling remote changes) by applying the changes
   * from the new origin and merging them with local edits. If there are conflicts, they can be resolved
   * by providing a list of resolved conflicts.
   *
   * @param documentName - The name of the document to rebase.
   * @param newDocumentOrigin - The new origin document (as an object) to rebase onto.
   * @param resolvedConflicts - (Optional) An array of resolved conflicts to apply.
   * @returns If there are unresolved conflicts and no resolution is provided, returns the list of conflicts.
   *
   * @example
   * // Example: Rebase a document with a new origin and resolve conflicts
   * const conflicts = store.rebaseDocument('api', newOriginDoc)
   * if (conflicts && conflicts.length > 0) {
   *   // User resolves conflicts here...
   *   store.rebaseDocument('api', newOriginDoc, userResolvedConflicts)
   * }
   */
  rebaseDocument: (
    documentName: string,
    newDocumentOrigin: Record<string, unknown>,
    resolvedConflicts?: Difference<unknown>[],
  ) => void | ReturnType<typeof merge>['conflicts']
}

/**
 * Creates a reactive workspace store that manages documents and their metadata.
 * The store provides functionality for accessing, updating, and resolving document references.
 *
 * @param workspaceProps - Configuration object for the workspace
 * @param workspaceProps.meta - Optional metadata for the workspace
 * @param workspaceProps.documents - Optional record of documents to initialize the workspace with
 *  Documents that require asynchronous loading must be added using `addDocument` after the store is created
 *  this allows atomic awaiting and does not block page load for the store initialization
 * @returns An object containing methods and getters for managing the workspace
 */
export const createWorkspaceStore = (workspaceProps?: WorkspaceProps): WorkspaceStore => {
  /**
   * Holds the original, unmodified documents as they were initially loaded into the workspace.
   * These documents are stored in their raw form—prior to any reactive wrapping, dereferencing, or bundling.
   * This map preserves the pristine structure of each document, using deep clones to ensure that
   * subsequent mutations in the workspace do not affect the originals.
   * The originals are retained so that we can restore, compare, or sync with the remote registry as needed.
   */
  const originalDocuments = {} as Record<string, UnknownObject>
  /**
   * Stores the intermediate state of documents after local edits but before syncing with the remote registry.
   *
   * This map acts as a local "saved" version of the document, reflecting the user's changes after they hit "save".
   * The `originalDocuments` map, by contrast, always mirrors the document as it exists in the remote registry.
   *
   * Use this map to stage local changes that are ready to be propagated back to the remote registry.
   * This separation allows us to distinguish between:
   *   - The last known remote version (`originalDocuments`)
   *   - The latest locally saved version (`intermediateDocuments`)
   *   - The current in-memory (possibly unsaved) workspace document (`workspace.documents`)
   */
  const intermediateDocuments = {} as Record<string, UnknownObject>
  /**
   * A map of document configurations keyed by document name.
   * This stores the configuration options for each document in the workspace,
   * allowing for document-specific settings like navigation options, appearance,
   * and other reference configuration.
   */
  const documentConfigs: Record<string, Config> = {}
  /**
   * Stores per-document overrides for OpenAPI documents.
   * This object is used to override specific fields of a document
   * when you cannot (or should not) modify the source document directly.
   * For example, this enables UI-driven or temporary changes to be applied
   * on top of the original document, without mutating the source.
   * The key is the document name, and the value is a deep partial
   * OpenAPI document representing the overridden fields.
   */
  const overrides: InMemoryWorkspace['overrides'] = {}
  /**
   * Holds additional metadata for each document in the workspace.
   *
   * This metadata should be persisted together with the document itself.
   * It can include information such as user preferences, UI state, or other
   * per-document attributes that are not part of the OpenAPI document structure.
   */
  const documentMeta: InMemoryWorkspace['documentMeta'] = {}

  /**
   * Holds additional configuration options for each document in the workspace.
   *
   * This can include settings that can not be persisted between sessions (not JSON serializable)
   */
  const extraDocumentConfigurations: ExtraDocumentConfigurations = {}

  // Create a reactive workspace object with proxied documents
  // Each document is wrapped in a proxy to enable reactive updates and reference resolution
  const workspace = reactive<Workspace>({
    ...workspaceProps?.meta,
    documents: {},
    /**
     * Returns the currently active document from the workspace.
     * The active document is determined by the 'x-scalar-active-document' metadata field,
     * falling back to the first document in the workspace if no active document is specified.
     *
     * @returns The active document or undefined if no document is found
     */
    get activeDocument(): NonNullable<Workspace['activeDocument']> | undefined {
      const activeDocumentKey =
        workspace[extensions.workspace.activeDocument] ?? Object.keys(workspace.documents)[0] ?? ''
      return workspace.documents[activeDocumentKey]
    },
  })

  /**
   * Returns the name of the currently active document in the workspace.
   * The active document is determined by the 'x-scalar-active-document' metadata field,
   * falling back to the first document in the workspace if no active document is specified.
   *
   * @returns The name of the active document or an empty string if no document is found
   */
  function getActiveDocumentName() {
    return workspace[extensions.workspace.activeDocument] ?? Object.keys(workspace.documents)[0] ?? ''
  }

  // Save the current state of the specified document to the intermediate documents map.
  // This function captures the latest (reactive) state of the document from the workspace and
  // applies its changes to the corresponding entry in the `intermediateDocuments` map.
  // The `intermediateDocuments` map represents the most recently "saved" local version of the document,
  // which may include edits not yet synced to the remote registry.
  async function saveDocument(documentName: string) {
    const intermediateDocument = intermediateDocuments[documentName]
    const workspaceDocument = workspace.documents[documentName]

    if (!workspaceDocument) {
      return
    }

    // Obtain the raw state of the current document to ensure accurate diffing
    const updatedDocument = getRaw(workspaceDocument)

    // If either the intermediate or updated document is missing, do nothing
    if (!intermediateDocument || !updatedDocument) {
      return
    }

    // Traverse the document and convert refs back to the original shape
    const updatedWithOriginalRefs = await bundle(deepClone(updatedDocument), {
      plugins: [restoreOriginalRefs()],
      treeShake: false,
      urlMap: true,
    })

    // Apply changes from the current document to the intermediate document in place
    const excludedDiffs = applySelectiveUpdates(intermediateDocument, updatedWithOriginalRefs as UnknownObject)
    return excludedDiffs
  }

  // Add a document to the store synchronously from an in-memory OpenAPI document
  async function addInMemoryDocument(input: ObjectDoc & { initialize?: boolean; documentSource?: string }) {
    const { name, meta } = input
    const cloned = measureSync('deepClone', () => deepClone(input.document))
    const inputDocument = measureSync('upgrade', () => upgrade(cloned).specification)

    measureSync('initialize', () => {
      if (input.initialize !== false) {
        // Store the original document in the originalDocuments map
        // This is used to track the original state of the document as it was loaded into the workspace
        originalDocuments[name] = deepClone({ ...inputDocument })

        // Store the intermediate document state for local edits
        // This is used to track the last saved state of the document
        // It allows us to differentiate between the original document and the latest saved version
        // This is important for local edits that are not yet synced with the remote registry
        // The intermediate document is used to store the latest saved state of the document
        // This allows us to track changes and revert to the last saved state if needed
        intermediateDocuments[name] = deepClone({ ...inputDocument })
        // Add the document config to the documentConfigs map
        documentConfigs[name] = input.config ?? {}
        // Store the overrides for this document, or an empty object if none are provided
        overrides[name] = input.overrides ?? {}
        // Store the document metadata for this document, setting the origin if provided
        documentMeta[name] = { documentSource: input.documentSource }
        // Store extra document configurations that can not be persisted
        extraDocumentConfigurations[name] = { fetch: input.fetch }
      }
    })

    const strictDocument: UnknownObject = createMagicProxy({ ...inputDocument, ...meta })

    if (strictDocument[extensions.document.navigation] === undefined) {
      // If the document navigation is not already present, bundle the entire document to resolve all references.
      // This typically applies when the document is not preprocessed by the server and needs local reference resolution.
      // We need to bundle document first before we validate, so we can also validate the external references
      await measureAsync(
        'bundle',
        async () =>
          await bundle(getRaw(strictDocument), {
            treeShake: false,
            plugins: [
              fetchUrls({
                fetch: extraDocumentConfigurations[name]?.fetch ?? workspaceProps?.fetch,
              }),
              externalValueResolver(),
              refsEverywhere(),
            ],
            urlMap: true,
            origin: documentMeta[name]?.documentSource, // use the document origin (if provided) as the base URL for resolution
          }),
<<<<<<< HEAD
          externalValueResolver(),
          refsEverywhere(),
          cleanUp(),
        ],
        urlMap: true,
        origin: documentMeta[name]?.documentSource, // use the document origin (if provided) as the base URL for resolution
      })
=======
      )
>>>>>>> 845e8507

      // We coerce the values only when the document is not preprocessed by the server-side-store
      const coerced = measureSync('coerceValue', () =>
        coerceValue(OpenAPIDocumentSchemaStrict, deepClone(strictDocument)),
      )
      measureAsync('mergeObjects', async () => mergeObjects(strictDocument, coerced))
    }

    const isValid = Value.Check(OpenAPIDocumentSchemaStrict, strictDocument)

    if (!isValid) {
      throw 'Invalid document provided! Please check your input document. It has some invalid refs.'
    }

    // Skip navigation generation if the document already has a server-side generated navigation structure
    if (strictDocument[extensions.document.navigation] === undefined) {
      const showModels = input.config?.['x-scalar-reference-config']?.features?.showModels

      strictDocument[extensions.document.navigation] = createNavigation(strictDocument, {
        ...(input.config?.['x-scalar-reference-config'] ?? {}),
        hideModels: showModels === undefined ? undefined : !showModels,
      }).entries
    }

    // Create a proxied document with magic proxy and apply any overrides, then store it in the workspace documents map
    workspace.documents[name] = createOverridesProxy(strictDocument, input.overrides)
  }

  // Asynchronously adds a new document to the workspace by loading and validating the input.
  // If loading fails, a placeholder error document is added instead.
  async function addDocument(input: WorkspaceDocumentInput) {
    const { name, meta } = input

    const resolve = await measureAsync(
      'loadDocument',
      async () => await loadDocument({ ...input, fetch: input.fetch ?? workspaceProps?.fetch }),
    )

    // Log the time taken to add a document
    await measureAsync('addDocument', async () => {
      if (!resolve.ok) {
        console.error(`Failed to fetch document '${name}': request was not successful`)

        workspace.documents[name] = {
          ...meta,
          openapi: '3.1.0',
          info: {
            title: `Document '${name}' could not be loaded`,
            version: 'unknown',
          },
        }

        return
      }

      if (!isObject(resolve.data)) {
        console.error(`Failed to load document '${name}': response data is not a valid object`)

        workspace.documents[name] = {
          ...meta,
          openapi: '3.1.0',
          info: {
            title: `Document '${name}' could not be loaded`,
            version: 'unknown',
          },
        }

        return
      }

      await addInMemoryDocument({ ...input, document: resolve.data, documentSource: getDocumentSource(input) })
    })
  }

  // Returns the effective document configuration for a given document name,
  // merging (in order of increasing priority): the default config, workspace-level config, and document-specific config.
  const getDocumentConfiguration = (name: string) => {
    return mergeObjects<typeof defaultConfig>(
      mergeObjects(defaultConfig, workspaceProps?.config ?? {}),
      documentConfigs[name] ?? {},
    )
  }

  // Cache to track visited nodes during reference resolution to prevent bundling the same subtree multiple times
  // This is needed because we are doing partial bundle operations
  const visitedNodesCache = new Set()

  return {
    get workspace() {
      return workspace
    },
    update<K extends keyof WorkspaceMeta>(key: K, value: WorkspaceMeta[K]) {
      // @ts-ignore
      if (key === '__proto__' || key === 'constructor' || key === 'prototype') {
        throw new Error('Invalid key: cannot modify prototype')
      }
      Object.assign(workspace, { [key]: value })
    },
    updateDocument<K extends keyof WorkspaceDocumentMeta>(
      name: 'active' | (string & {}),
      key: K,
      value: WorkspaceDocumentMeta[K],
    ) {
      const currentDocument = workspace.documents[name === 'active' ? getActiveDocumentName() : name]

      if (!currentDocument) {
        throw 'Please select a valid document'
      }

      Object.assign(currentDocument, { [key]: value })
    },
    async replaceDocument(documentName: string, input: Record<string, unknown>) {
      const currentDocument = workspace.documents[documentName]

      if (!currentDocument) {
        return console.error(`Document '${documentName}' does not exist in the workspace.`)
      }

      // Replace the whole document
      await addInMemoryDocument({
        name: documentName,
        document: input,
        // Preserve the current metadata
        meta: {
          'x-scalar-active-auth': currentDocument['x-scalar-active-auth'],
          'x-scalar-active-server': currentDocument['x-scalar-active-server'],
        },
        initialize: false,
      })
    },
    resolve: async (path: string[]) => {
      const activeDocument = workspace.activeDocument

      const target = getValueByPath(activeDocument, path)

      if (!isObject(target)) {
        console.error(
          `Invalid path provided for resolution. Path: [${path.join(', ')}]. Found value of type: ${typeof target}. Expected an object.`,
        )
        return
      }

      // Bundle the target document with the active document as root, resolving any external references
      // and tracking resolution status through hooks
      return bundle(target, {
        root: activeDocument,
        treeShake: false,
        plugins: [fetchUrls(), loadingStatus(), externalValueResolver()],
        urlMap: true,
        visitedNodes: visitedNodesCache,
      })
    },
    addDocument,
    get config() {
      return getDocumentConfiguration(getActiveDocumentName())
    },
    exportDocument: (documentName: string, format: 'json' | 'yaml') => {
      const intermediateDocument = intermediateDocuments[documentName]

      if (!intermediateDocument) {
        return
      }

      if (format === 'json') {
        return JSON.stringify(intermediateDocument)
      }

      return YAML.stringify(intermediateDocument)
    },
    saveDocument,
    async revertDocumentChanges(documentName: string) {
      const workspaceDocument = workspace.documents[documentName]
      const intermediate = intermediateDocuments[documentName]

      if (!workspaceDocument || !intermediate) {
        return
      }

      await addInMemoryDocument({
        name: documentName,
        document: intermediate,
        initialize: false,
      })
    },
    commitDocument(documentName: string) {
      // TODO: Implement commit logic
      console.warn(`Commit operation for document '${documentName}' is not implemented yet.`)
    },
    exportWorkspace() {
      return JSON.stringify({
        documents: {
          ...Object.fromEntries(
            Object.entries(workspace.documents).map(([name, doc]) => [
              name,
              // Extract the raw document data for export, removing any Vue reactivity wrappers.
              // When importing, the document can be wrapped again in a magic proxy.
              getRaw(doc),
            ]),
          ),
        },
        meta: workspaceProps?.meta ?? {},
        documentConfigs,
        originalDocuments,
        intermediateDocuments,
        overrides,
        documentMeta,
      } satisfies InMemoryWorkspace)
    },
    loadWorkspace(input: string) {
      const result = coerceValue(InMemoryWorkspaceSchema, JSON.parse(input))

      // Assign the magic proxy to the documents
      safeAssign(
        workspace.documents,
        Object.fromEntries(
          Object.entries(result.documents).map(([name, doc]) => [
            name,
            createOverridesProxy(createMagicProxy(doc), result.overrides[name]),
          ]),
        ),
      )

      safeAssign(originalDocuments, result.originalDocuments)
      safeAssign(intermediateDocuments, result.intermediateDocuments)
      safeAssign(documentConfigs, result.documentConfigs)
      safeAssign(overrides, result.overrides)
      safeAssign(workspace, result.meta)
      safeAssign(documentMeta, result.documentMeta)
    },
    importWorkspaceFromSpecification: (specification: WorkspaceSpecification) => {
      const { documents, overrides, info, workspace: workspaceVersion, ...meta } = specification

      // Assign workspace metadata
      safeAssign(workspace, meta)

      // Add workspace documents
      return Promise.all(
        Object.entries(documents ?? {}).map(([name, doc]) =>
          addDocument({ url: doc.$ref, name, overrides: overrides?.[name] }),
        ),
      )
    },
    rebaseDocument: (documentName, newDocumentOrigin, resolvedConflicts) => {
      const newOrigin = coerceValue(OpenAPIDocumentSchemaLoose, upgrade(newDocumentOrigin).specification)

      const originalDocument = originalDocuments[documentName]
      const intermediateDocument = intermediateDocuments[documentName]
      const activeDocument = workspace.documents[documentName] ? getRaw(workspace.documents[documentName]) : undefined // raw version without any overrides

      if (!originalDocument || !intermediateDocument || !activeDocument) {
        // If any required document state is missing, do nothing
        return console.error('[ERROR]: Specified document is missing or internal corrupted workspace state')
      }

      // ---- Get the new intermediate document
      const changelogAA = diff(originalDocument, newOrigin)
      const changelogAB = diff(originalDocument, intermediateDocument)

      const changesA = merge(changelogAA, changelogAB)

      if (resolvedConflicts === undefined) {
        // If there are conflicts, return the list of conflicts for user resolution
        return changesA.conflicts
      }

      const changesetA = changesA.diffs.concat(resolvedConflicts)

      // Apply the changes to the original document to get the new intermediate
      const newIntermediateDocument = apply(deepClone(originalDocument), changesetA)
      intermediateDocuments[documentName] = newIntermediateDocument

      // Update the original document
      originalDocuments[documentName] = newOrigin

      // ---- Get the new active document
      const changelogBA = diff(intermediateDocument, newIntermediateDocument)
      const changelogBB = diff(intermediateDocument, activeDocument)

      const changesB = merge(changelogBA, changelogBB)

      // Auto-conflict resolution: pick only the changes from the first changeset
      // TODO: In the future, implement smarter conflict resolution if needed
      const changesetB = changesB.diffs.concat(changesB.conflicts.flatMap((it) => it[0]))

      const newActiveDocument = coerceValue(
        OpenAPIDocumentSchemaStrict,
        apply(deepClone(newIntermediateDocument), changesetB),
      )

      // Update the active document to the new value
      workspace.documents[documentName] = createOverridesProxy(
        createMagicProxy({ ...newActiveDocument }),
        overrides[documentName],
      )
      return
    },
  }
}

// biome-ignore lint/performance/noBarrelFile: <explanation>
export { generateClientMutators } from '@/mutators'<|MERGE_RESOLUTION|>--- conflicted
+++ resolved
@@ -575,21 +575,12 @@
               }),
               externalValueResolver(),
               refsEverywhere(),
+              cleanUp(),
             ],
             urlMap: true,
             origin: documentMeta[name]?.documentSource, // use the document origin (if provided) as the base URL for resolution
           }),
-<<<<<<< HEAD
-          externalValueResolver(),
-          refsEverywhere(),
-          cleanUp(),
-        ],
-        urlMap: true,
-        origin: documentMeta[name]?.documentSource, // use the document origin (if provided) as the base URL for resolution
-      })
-=======
       )
->>>>>>> 845e8507
 
       // We coerce the values only when the document is not preprocessed by the server-side-store
       const coerced = measureSync('coerceValue', () =>
