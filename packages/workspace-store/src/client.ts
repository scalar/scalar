<<<<<<< HEAD
import { reactive, toRaw } from 'vue'
import type { WorkspaceMeta, WorkspaceDocumentMeta, Workspace } from './schemas/workspace'
=======
import { toRaw } from 'vue'
import type { WorkspaceMeta, WorkspaceDocumentMeta, Workspace } from './schemas/server-workspace'
>>>>>>> 95c36a00
import { createMagicProxy } from './helpers/proxy'
import { isObject } from '@/helpers/general'
import { getValueByPath } from '@/helpers/json-path-utils'
import { bundle } from '@scalar/openapi-parser'
import { fetchUrls } from '@scalar/openapi-parser/plugins-browser'
import { traverseDocument, type TraverseSpecOptions } from '@/schemas/traverse-schema'
import { extensions } from '@/extensions'

<<<<<<< HEAD
type WorkspaceDocumentMetaInput = { meta?: WorkspaceDocumentMeta; name: string; config?: TraverseSpecOptions }
type WorkspaceDocumentInput =
  | ({ document: Record<string, unknown> } & WorkspaceDocumentMetaInput)
  | ({ url: string } & WorkspaceDocumentMetaInput)
=======
type WorkspaceDocumentMetaInput = { meta?: WorkspaceDocumentMeta; name: string }

type UrlDoc = { url: string } & WorkspaceDocumentMetaInput
type ObjectDoc = { document: Record<string, unknown> } & WorkspaceDocumentMetaInput

type WorkspaceDocumentInput = UrlDoc | ObjectDoc
>>>>>>> 95c36a00

/**
 * Resolves a workspace document from various input sources (URL, local file, or direct document object).
 *
 * @param workspaceDocument - The document input to resolve, which can be:
 *   - A URL to fetch the document from
 *   - A local file path to read the document from
 *   - A direct document object
 * @returns A promise that resolves to an object containing:
 *   - ok: boolean indicating if the resolution was successful
 *   - data: The resolved document data
 *
 * @example
 * // Resolve from URL
 * const urlDoc = await loadDocument({ name: 'api', url: 'https://api.example.com/openapi.json' })
 *
 * // Resolve direct document
 * const directDoc = await loadDocument({
 *   name: 'inline',
 *   document: { openapi: '3.0.0', paths: {} }
 * })
 */
async function loadDocument(workspaceDocument: WorkspaceDocumentInput) {
  if ('url' in workspaceDocument) {
    return fetchUrls().exec(workspaceDocument.url)
  }

  return {
    ok: true as const,
    data: workspaceDocument.document,
  }
}

/**
 * Creates a reactive workspace store that manages documents and their metadata.
 * The store provides functionality for accessing, updating, and resolving document references.
 *
 * @param workspaceProps - Configuration object for the workspace
 * @param workspaceProps.meta - Optional metadata for the workspace
 * @param workspaceProps.documents - Optional record of documents to initialize the workspace with
 *  Documents that require asynchronous loading must be added using `addDocument` after the store is created
 *  this allows atomic awaiting and does not block page load for the store initialization
 * @returns An object containing methods and getters for managing the workspace
 */
export function createWorkspaceStore(workspaceProps?: {
  meta?: WorkspaceMeta
  /** In-mem open api documents. Async source documents (like URLs) can be loaded after initialization */
  documents?: ObjectDoc[]
}) {
  // Create a reactive workspace object with proxied documents
  // Each document is wrapped in a proxy to enable reactive updates and reference resolution
  const workspace: Workspace = {
    ...workspaceProps?.meta,
    documents: {},
    /**
     * Returns the currently active document from the workspace.
     * The active document is determined by the 'x-scalar-active-document' metadata field,
     * falling back to the first document in the workspace if no active document is specified.
     *
     * @returns The active document or undefined if no document is found
     */
    get activeDocument(): (typeof workspace.documents)[number] | undefined {
      const activeDocumentKey =
        workspace[extensions.workspace.activeDocument] ?? Object.keys(workspace.documents)[0] ?? ''
      return workspace.documents[activeDocumentKey]
    },
  }

  // Add a document to the store synchronously from and in-mem open api document
  function addDocumentSync(input: ObjectDoc) {
    const { name, meta } = input

    workspace.documents[name] = createMagicProxy({ ...(input.document as Record<string, unknown>), ...meta })
  }

  // Add any initial documents to the store
  workspaceProps?.documents?.forEach(addDocumentSync)

  // Cache to track visited nodes during reference resolution to prevent bundling the same subtree multiple times
  // This is needed because we are doing partial bundle operations
  const visitedNodesCache = new Set()

  return {
    /**
     * Returns the raw (non-reactive) workspace object
     */
    get rawWorkspace() {
      return toRaw(workspace)
    },
    /**
     * Returns the reactive workspace object with an additional activeDocument getter
     */
    get workspace() {
      return workspace
    },
    /**
     * Updates a specific metadata field in the workspace
     * @param key - The metadata field to update
     * @param value - The new value for the field
     * @example
     * // Update the workspace title
     * update('x-scalar-active-document', 'document-name')
     */
    update<K extends keyof WorkspaceMeta>(key: K, value: WorkspaceMeta[K]) {
      // @ts-ignore
      if (key === '__proto__' || key === 'constructor' || key === 'prototype') {
        throw new Error('Invalid key: cannot modify prototype')
      }
      Object.assign(workspace, { [key]: value })
    },
    /**
     * Updates a specific metadata field in a document
     * @param name - The name of the document to update ('active' or a specific document name)
     * @param key - The metadata field to update
     * @param value - The new value for the field
     * @throws Error if the specified document doesn't exist
     * @example
     * // Update the auth of the active document
     * updateDocument('active', 'x-scalar-active-auth', 'Bearer')
     * // Update the auth of a specific document
     * updateDocument('document-name', 'x-scalar-active-auth', 'Bearer')
     */
    updateDocument<K extends keyof WorkspaceDocumentMeta>(
      name: 'active' | (string & {}),
      key: K,
      value: WorkspaceDocumentMeta[K],
    ) {
      const currentDocument =
        workspace.documents[
          name === 'active'
            ? (workspace[extensions.workspace.activeDocument] ?? Object.keys(workspace.documents)[0] ?? '')
            : name
        ]

      if (!currentDocument) {
        throw 'Please select a valid document'
      }

      Object.assign(currentDocument, { [key]: value })
    },
    /**
     * Resolves a reference in the active document by following the provided path and resolving any external $ref references.
     * This method traverses the document structure following the given path and resolves any $ref references it encounters.
     * During resolution, it sets a loading status and updates the reference with the resolved content.
     *
     * @param path - Array of strings representing the path to the reference (e.g. ['paths', '/users', 'get', 'responses', '200'])
     * @throws Error if the path is invalid or empty
     * @example
     * // Resolve a reference in the active document
     * resolve(['paths', '/users', 'get', 'responses', '200'])
     */
    resolve: async (path: string[]) => {
      const activeDocument = workspace.activeDocument

      const target = getValueByPath(activeDocument, path)

      if (!isObject(target)) {
        console.error(
          `Invalid path provided for resolution. Path: [${path.join(', ')}]. Found value of type: ${typeof target}. Expected an object.`,
        )
        return
      }

      // Bundle the target document with the active document as root, resolving any external references
      // and tracking resolution status through hooks
      return bundle(target, {
        root: activeDocument,
        treeShake: false,
        plugins: [fetchUrls()],
        urlMap: false,
        hooks: {
          onResolveStart: (node) => {
            node['$status'] = 'loading'
          },
          onResolveError: (node) => {
            node['$status'] = 'error'
          },
        },
        visitedNodes: visitedNodesCache,
      })
    },
    /**
     * Adds a new document to the workspace
     * @param document - The document content to add. This should be a valid OpenAPI/Swagger document or other supported format
     * @param meta - Metadata for the document, including its name and other properties defined in WorkspaceDocumentMeta
     * @example
     * // Add a new OpenAPI document to the workspace
     * store.addDocument({
     *   name: 'name',
     *   document: {
     *     openapi: '3.0.0',
     *     info: { title: 'title' },
     *   },
     *   meta: {
     *     'x-scalar-active-auth': 'Bearer',
     *     'x-scalar-active-server': 'production'
     *   }
     * })
     */
    addDocument: async (input: WorkspaceDocumentInput) => {
      const { name, meta } = input

      const resolve = await loadDocument(input)

      if (!resolve.ok || !isObject(resolve.data)) {
        console.error(`Can not load the document '${name}'`)
        workspace.documents[name] = {
          ...meta,
        }
        return
      }

      const document = resolve.data

      // Skip navigation generation if the document already has a server-side generated navigation structure
      if (document[extensions.document.navigation] === undefined) {
        document[extensions.document.navigation] = traverseDocument(document, input.config ?? {}).entries
      }

      workspace.documents[name] = createMagicProxy({ ...document, ...meta })
    },
    /**
     * Similar to addDocument but requires and in-mem object to be provided and loads the document synchronously
     * @param document - The document content to add. This should be a valid OpenAPI/Swagger document or other supported format
     * @param meta - Metadata for the document, including its name and other properties defined in WorkspaceDocumentMeta
     * @example
     * // Add a new OpenAPI document to the workspace
     * store.addDocument({
     *   name: 'name',
     *   document: {
     *     openapi: '3.0.0',
     *     info: { title: 'title' },
     *   },
     *   meta: {
     *     'x-scalar-active-auth': 'Bearer',
     *     'x-scalar-active-server': 'production'
     *   }
     * })
     */
    addDocumentSync,
  }
}

<<<<<<< HEAD
/**
 * Creates a reactive workspace store that manages documents and their metadata.
 * The store provides functionality for accessing, updating, and resolving document references.
 *
 * @param workspaceProps - Configuration object for the workspace
 * @param workspaceProps.meta - Optional metadata for the workspace
 * @param workspaceProps.documents - Optional record of documents to initialize the workspace with
 * @returns An object containing methods and getters for managing the workspace
 * @example
 * // Create a workspace store with metadata and documents
 * const store = await createWorkspaceStore({
 *   meta: {
 *     name: 'My Workspace',
 *     description: 'A workspace for my API'
 *   },
 *   documents: [
 *     {
 *       name: 'pet store',
 *       document: {
 *         openapi: '3.0.0',
 *         info: { title: 'Pet Store API' }
 *       }
 *     }
 *   ]
 * })
 */
export async function createWorkspaceStore(workspaceProps?: {
  meta?: WorkspaceMeta
  documents?: WorkspaceDocumentInput[]
}) {
  const store = createWorkspaceStoreSync({ meta: workspaceProps?.meta })

  await Promise.all(workspaceProps?.documents?.map((it) => store.addDocument(it)) ?? [])

  return store
}
=======
export type WorkspaceStore = ReturnType<typeof createWorkspaceStore>
>>>>>>> 95c36a00
<|MERGE_RESOLUTION|>--- conflicted
+++ resolved
@@ -1,10 +1,4 @@
-<<<<<<< HEAD
-import { reactive, toRaw } from 'vue'
 import type { WorkspaceMeta, WorkspaceDocumentMeta, Workspace } from './schemas/workspace'
-=======
-import { toRaw } from 'vue'
-import type { WorkspaceMeta, WorkspaceDocumentMeta, Workspace } from './schemas/server-workspace'
->>>>>>> 95c36a00
 import { createMagicProxy } from './helpers/proxy'
 import { isObject } from '@/helpers/general'
 import { getValueByPath } from '@/helpers/json-path-utils'
@@ -13,19 +7,12 @@
 import { traverseDocument, type TraverseSpecOptions } from '@/schemas/traverse-schema'
 import { extensions } from '@/extensions'
 
-<<<<<<< HEAD
 type WorkspaceDocumentMetaInput = { meta?: WorkspaceDocumentMeta; name: string; config?: TraverseSpecOptions }
-type WorkspaceDocumentInput =
-  | ({ document: Record<string, unknown> } & WorkspaceDocumentMetaInput)
-  | ({ url: string } & WorkspaceDocumentMetaInput)
-=======
-type WorkspaceDocumentMetaInput = { meta?: WorkspaceDocumentMeta; name: string }
 
 type UrlDoc = { url: string } & WorkspaceDocumentMetaInput
 type ObjectDoc = { document: Record<string, unknown> } & WorkspaceDocumentMetaInput
 
 type WorkspaceDocumentInput = UrlDoc | ObjectDoc
->>>>>>> 95c36a00
 
 /**
  * Resolves a workspace document from various input sources (URL, local file, or direct document object).
@@ -96,9 +83,14 @@
 
   // Add a document to the store synchronously from and in-mem open api document
   function addDocumentSync(input: ObjectDoc) {
-    const { name, meta } = input
-
-    workspace.documents[name] = createMagicProxy({ ...(input.document as Record<string, unknown>), ...meta })
+    const { name, meta, document } = input
+
+    // Skip navigation generation if the document already has a server-side generated navigation structure
+    if (document[extensions.document.navigation] === undefined) {
+      document[extensions.document.navigation] = traverseDocument(document, input.config ?? {}).entries
+    }
+
+    workspace.documents[name] = createMagicProxy({ ...document, ...meta })
   }
 
   // Add any initial documents to the store
@@ -109,12 +101,6 @@
   const visitedNodesCache = new Set()
 
   return {
-    /**
-     * Returns the raw (non-reactive) workspace object
-     */
-    get rawWorkspace() {
-      return toRaw(workspace)
-    },
     /**
      * Returns the reactive workspace object with an additional activeDocument getter
      */
@@ -226,7 +212,7 @@
      * })
      */
     addDocument: async (input: WorkspaceDocumentInput) => {
-      const { name, meta } = input
+      const { name, meta, config } = input
 
       const resolve = await loadDocument(input)
 
@@ -238,14 +224,7 @@
         return
       }
 
-      const document = resolve.data
-
-      // Skip navigation generation if the document already has a server-side generated navigation structure
-      if (document[extensions.document.navigation] === undefined) {
-        document[extensions.document.navigation] = traverseDocument(document, input.config ?? {}).entries
-      }
-
-      workspace.documents[name] = createMagicProxy({ ...document, ...meta })
+      addDocumentSync({ document: resolve.data, name, meta, config })
     },
     /**
      * Similar to addDocument but requires and in-mem object to be provided and loads the document synchronously
@@ -269,43 +248,4 @@
   }
 }
 
-<<<<<<< HEAD
-/**
- * Creates a reactive workspace store that manages documents and their metadata.
- * The store provides functionality for accessing, updating, and resolving document references.
- *
- * @param workspaceProps - Configuration object for the workspace
- * @param workspaceProps.meta - Optional metadata for the workspace
- * @param workspaceProps.documents - Optional record of documents to initialize the workspace with
- * @returns An object containing methods and getters for managing the workspace
- * @example
- * // Create a workspace store with metadata and documents
- * const store = await createWorkspaceStore({
- *   meta: {
- *     name: 'My Workspace',
- *     description: 'A workspace for my API'
- *   },
- *   documents: [
- *     {
- *       name: 'pet store',
- *       document: {
- *         openapi: '3.0.0',
- *         info: { title: 'Pet Store API' }
- *       }
- *     }
- *   ]
- * })
- */
-export async function createWorkspaceStore(workspaceProps?: {
-  meta?: WorkspaceMeta
-  documents?: WorkspaceDocumentInput[]
-}) {
-  const store = createWorkspaceStoreSync({ meta: workspaceProps?.meta })
-
-  await Promise.all(workspaceProps?.documents?.map((it) => store.addDocument(it)) ?? [])
-
-  return store
-}
-=======
-export type WorkspaceStore = ReturnType<typeof createWorkspaceStore>
->>>>>>> 95c36a00
+export type WorkspaceStore = ReturnType<typeof createWorkspaceStore>