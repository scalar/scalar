--- conflicted
+++ resolved
@@ -709,7 +709,6 @@
         ),
       )
     },
-<<<<<<< HEAD
     /**
      * Rebases a document in the workspace with a new origin, resolving conflicts if provided.
      *
@@ -730,14 +729,7 @@
      *   store.rebaseDocument('api', newOriginDoc, userResolvedConflicts)
      * }
      */
-    rebaseDocument: (documentName, newDocumentOrigin, resolvedConflicts?) => {
-=======
-    rebaseDocument: (
-      documentName: string,
-      newDocumentOrigin: Record<string, unknown>,
-      resolvedConflicts?: Difference[],
-    ) => {
->>>>>>> 0d502cb3
+    rebaseDocument: (documentName, newDocumentOrigin, resolvedConflicts) => {
       const newOrigin = coerceValue(OpenAPIDocumentSchema, upgrade(newDocumentOrigin).specification)
 
       const originalDocument = originalDocuments[documentName]
