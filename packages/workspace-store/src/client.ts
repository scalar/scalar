--- conflicted
+++ resolved
@@ -29,11 +29,8 @@
 import { apply, diff, merge, type Difference } from '@scalar/json-magic/diff'
 import type { TraverseSpecOptions } from '@/navigation/types'
 import type { PartialDeep, RequiredDeep } from 'type-fest'
-<<<<<<< HEAD
 import { Value } from '@sinclair/typebox/value'
-=======
 import { externalValueResolver, loadingStatus, refsEverywhere } from '@/plugins'
->>>>>>> 313c2f07
 
 type DocumentConfiguration = Config &
   PartialDeep<{
