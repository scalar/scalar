import YAML from 'yaml'
import { reactive } from 'vue'
import { upgrade } from '@scalar/openapi-parser'
import { createMagicProxy, getRaw } from '@scalar/json-magic/magic-proxy'

import { applySelectiveUpdates } from '@/helpers/apply-selective-updates'
import { isObject, safeAssign, type UnknownObject } from '@/helpers/general'
import { getValueByPath } from '@/helpers/json-path-utils'
import { mergeObjects } from '@/helpers/merge-object'
import { createNavigation } from '@/navigation'
import { extensions } from '@/schemas/extensions'
import { coerceValue } from '@/schemas/typebox-coerce'
import { OpenAPIDocumentSchema as OpenAPIDocumentSchemaStrict } from '@/schemas/v3.1/strict/openapi-document'
import { OpenAPIDocumentSchema as OpenAPIDocumentSchemaLoose } from '@/schemas/v3.1/loose/openapi-document'
import { defaultReferenceConfig } from '@/schemas/reference-config'
import type { Config } from '@/schemas/workspace-specification/config'
import { InMemoryWorkspaceSchema, type InMemoryWorkspace } from '@/schemas/inmemory-workspace'
import type { WorkspaceSpecification } from '@/schemas/workspace-specification'
import { createOverridesProxy } from '@/helpers/overrides-proxy'
import type { Workspace, WorkspaceDocumentMeta, WorkspaceMeta } from '@/schemas/workspace'
import { bundle } from '@scalar/json-magic/bundle'
import { fetchUrls } from '@scalar/json-magic/bundle/plugins/browser'
import { apply, diff, merge, type Difference } from '@scalar/json-magic/diff'
import type { TraverseSpecOptions } from '@/navigation/types'
import type { PartialDeep, RequiredDeep } from 'type-fest'
<<<<<<< HEAD
import { Value } from '@sinclair/typebox/value'
import { cleanUp, externalValueResolver, loadingStatus, refsEverywhere, restoreOriginalRefs } from '@/plugins'
=======
import { externalValueResolver, loadingStatus, refsEverywhere, restoreOriginalRefs } from '@/plugins'
import type { Record } from '@sinclair/typebox'
import { Value } from '@sinclair/typebox/value'
import { deepClone } from '@/helpers/deep-clone'
import { measureAsync } from '@scalar/helpers/testing/measure'
>>>>>>> e4279e4a

export type DocumentConfiguration = Config &
  PartialDeep<{
    'x-scalar-reference-config': {
      tagSort: TraverseSpecOptions['tagsSorter']
      operationsSorter: TraverseSpecOptions['operationsSorter']
      getHeadingId: TraverseSpecOptions['getHeadingId']
      getOperationId: TraverseSpecOptions['getOperationId']
      getWebhookId: TraverseSpecOptions['getWebhookId']
      getModelId: TraverseSpecOptions['getModelId']
      getTagId: TraverseSpecOptions['getTagId']
      generateOperationSlug?: (details: {
        path: string
        operationId?: string
        method: string
        summary?: string
      }) => string
      generateHeadingSlug?: (details: { slug?: string }) => string
      generateTagSlug?: (details: { name?: string }) => string
      generateModelSlug?: (details: { name?: string }) => string
      generateWebhookSlug?: (details: { name: string; method: string }) => string
    }
  }>

type ExtraDocumentConfigurations = Record<
  string,
  {
    fetch: WorkspaceDocumentMetaInput['fetch']
  }
>

const defaultConfig: RequiredDeep<Config> = {
  'x-scalar-reference-config': defaultReferenceConfig,
}

/**
 * Input type for workspace document metadata and configuration.
 * This type defines the required and optional fields for initializing a document in the workspace.
 */
type WorkspaceDocumentMetaInput = {
  /** Optional metadata about the document like title, description, etc */
  meta?: WorkspaceDocumentMeta
  /** Required unique identifier for the document */
  name: string
  /** Optional configuration options */
  config?: DocumentConfiguration
  /** Overrides for the document */
  overrides?: InMemoryWorkspace['overrides'][string]
  /** Optional custom fetch implementation to use when retrieving the document. By default the global fetch implementation will be used */
  fetch?: (input: string | URL | globalThis.Request, init?: RequestInit) => Promise<Response>
}

/**
 * Represents a document that is loaded from a URL.
 * This type extends WorkspaceDocumentMetaInput to include URL-specific properties.
 */
export type UrlDoc = {
  /** URL to fetch the OpenAPI document from */
  url: string
} & WorkspaceDocumentMetaInput

/** Represents a document that is provided directly as an object rather than loaded from a URL */
export type ObjectDoc = {
  /** The OpenAPI document object containing the API specification */
  document: Record<string, unknown>
} & WorkspaceDocumentMetaInput

/**
 * Union type representing the possible input formats for a workspace document:
 * - UrlDoc: Document loaded from a URL with optional fetch configuration
 * - ObjectDoc: Direct document object with metadata
 */
export type WorkspaceDocumentInput = UrlDoc | ObjectDoc

/**
 * Resolves a workspace document from various input sources (URL, local file, or direct document object).
 *
 * @param workspaceDocument - The document input to resolve, which can be:
 *   - A URL to fetch the document from
 *   - A direct document object
 * @returns A promise that resolves to an object containing:
 *   - ok: boolean indicating if the resolution was successful
 *   - data: The resolved document data
 *
 * @example
 * // Resolve from URL
 * const urlDoc = await loadDocument({ name: 'api', url: 'https://api.example.com/openapi.json' })
 *
 * // Resolve direct document
 * const directDoc = await loadDocument({
 *   name: 'inline',
 *   document: { openapi: '3.0.0', paths: {} }
 * })
 */
async function loadDocument(workspaceDocument: WorkspaceDocumentInput) {
  if ('url' in workspaceDocument) {
    return fetchUrls({ fetch: workspaceDocument.fetch }).exec(workspaceDocument.url)
  }

  return {
    ok: true as const,
    data: workspaceDocument.document,
  }
}

/**
 * Returns the origin (URL) of a workspace document if it was loaded from a URL.
 * If the document was provided directly as an object, returns undefined.
 *
 * @param input - The workspace document input (either UrlDoc or ObjectDoc)
 * @returns The URL string if present, otherwise undefined
 */
const getDocumentSource = (input: WorkspaceDocumentInput) => {
  if ('url' in input) {
    return input.url
  }
  return undefined
}

/**
 * Configuration object for initializing a workspace store.
 * Defines the initial state and documents for the workspace.
 */
type WorkspaceProps = {
  /** Optional metadata for the workspace including theme, active document, etc */
  meta?: WorkspaceMeta
  /** Workspace configuration */
  config?: Config
  /** Fetch function for retrieving documents */
  fetch?: WorkspaceDocumentInput['fetch']
}

/**
 * Type definition for the workspace store return object.
 * This explicit type is needed to avoid TypeScript inference limits.
 *
 * @see https://github.com/microsoft/TypeScript/issues/43817#issuecomment-827746462
 */
export type WorkspaceStore = {
  /**
   * Returns the reactive workspace object with an additional activeDocument getter
   */
  readonly workspace: Workspace
  /**
   * Updates a specific metadata field in the workspace
   * @param key - The metadata field to update
   * @param value - The new value for the field
   * @example
   * // Update the workspace title
   * update('x-scalar-active-document', 'document-name')
   */
  update<K extends keyof WorkspaceMeta>(key: K, value: WorkspaceMeta[K]): void
  /**
   * Updates a specific metadata field in a document
   * @param name - The name of the document to update ('active' or a specific document name)
   * @param key - The metadata field to update
   * @param value - The new value for the field
   * @throws Error if the specified document doesn't exist
   * @example
   * // Update the auth of the active document
   * updateDocument('active', 'x-scalar-active-auth', 'Bearer')
   * // Update the auth of a specific document
   * updateDocument('document-name', 'x-scalar-active-auth', 'Bearer')
   */
  updateDocument<K extends keyof WorkspaceDocumentMeta>(
    name: 'active' | (string & {}),
    key: K,
    value: WorkspaceDocumentMeta[K],
  ): void
  /**
   * Replaces the content of a specific document in the workspace with the provided input.
   * This method computes the difference between the current document and the new input,
   * then applies only the necessary changes in place. The updates are applied atomically,
   * ensuring the document is updated in a single operation.
   *
   * @param documentName - The name of the document to update.
   * @param input - The new content to apply to the document (as a plain object).
   * @example
   * // Replace the content of the 'api' document with new data
   * store.replaceDocument('api', {
   *   openapi: '3.1.0',
   *   info: { title: 'Updated API', version: '1.0.1' },
   *   paths: {},
   * })
   */
  replaceDocument(documentName: string, input: Record<string, unknown>): Promise<void>
  /**
   * Resolves a reference in the active document by following the provided path and resolving any external $ref references.
   * This method traverses the document structure following the given path and resolves any $ref references it encounters.
   * During resolution, it sets a loading status and updates the reference with the resolved content.
   *
   * @param path - Array of strings representing the path to the reference (e.g. ['paths', '/users', 'get', 'responses', '200'])
   * @throws Error if the path is invalid or empty
   * @example
   * // Resolve a reference in the active document
   * resolve(['paths', '/users', 'get', 'responses', '200'])
   */
  resolve(path: string[]): Promise<unknown>
  /**
   * Adds a new document to the workspace
   * @param document - The document content to add. This should be a valid OpenAPI/Swagger document or other supported format
   * @param meta - Metadata for the document, including its name and other properties defined in WorkspaceDocumentMeta
   * @example
   * // Add a new OpenAPI document to the workspace
   * store.addDocument({
   *   name: 'name',
   *   document: {
   *     openapi: '3.0.0',
   *     info: { title: 'title' },
   *   },
   *   meta: {
   *     'x-scalar-active-auth': 'Bearer',
   *     'x-scalar-active-server': 'production'
   *   }
   * })
   */
  addDocument(input: WorkspaceDocumentInput): Promise<void>
  /**
   * Returns the merged configuration for the active document.
   *
   * This getter merges configurations in the following order of precedence:
   * 1. Document-specific configuration (highest priority)
   * 2. Workspace-level configuration
   * 3. Default configuration (lowest priority)
   *
   * The active document is determined by the workspace's activeDocument extension,
   * falling back to the first document if none is specified.
   */
  readonly config: typeof defaultConfig
  /**
   * Exports the specified document in the requested format.
   *
   * This method serializes the most recently saved local version of the document (from the intermediateDocuments map)
   * to either JSON or YAML. The exported document reflects the last locally saved state, including any edits
   * that have been saved but not yet synced to a remote registry. Runtime/in-memory changes that have not been saved
   * will not be included.
   *
   * @param documentName - The name of the document to export.
   * @param format - The output format: 'json' for a JSON string, or 'yaml' for a YAML string.
   * @returns The document as a string in the requested format, or undefined if the document does not exist.
   *
   * @example
   * // Export a document as JSON
   * const jsonString = store.exportDocument('api', 'json')
   *
   * // Export a document as YAML
   * const yamlString = store.exportDocument('api', 'yaml')
   */
  exportDocument(documentName: string, format: 'json' | 'yaml'): string | undefined
  /**
   * Saves the current state of the specified document to the intermediate documents map.
   *
   * This function captures the latest (reactive) state of the document from the workspace and
   * applies its changes to the corresponding entry in the `intermediateDocuments` map.
   * The `intermediateDocuments` map represents the most recently "saved" local version of the document,
   * which may include edits not yet synced to the remote registry.
   *
   * The update is performed in-place. A deep clone of the current document
   * state is used to avoid mutating the reactive object directly.
   *
   * @param documentName - The name of the document to save.
   * @returns An array of diffs that were excluded from being applied (such as changes to ignored keys),
   *          or undefined if the document does not exist or cannot be updated.
   *
   * @example
   * // Save the current state of the document named 'api'
   * const excludedDiffs = store.saveDocument('api')
   */
  saveDocument(documentName: string): Promise<unknown[] | undefined>
  /**
   * Restores the specified document to its last locally saved state.
   *
   * This method updates the current reactive document (in the workspace) with the contents of the
   * corresponding intermediate document (from the `intermediateDocuments` map), effectively discarding
   * any unsaved in-memory changes and reverting to the last saved version.
   * Vue reactivity is preserved by updating the existing reactive object in place.
   *
   * **Warning:** This operation will discard all unsaved (in-memory) changes to the specified document.
   *
   * @param documentName - The name of the document to restore.
   * @returns void
   *
   * @example
   * // Restore the document named 'api' to its last saved state
   * store.revertDocumentChanges('api')
   */
  revertDocumentChanges(documentName: string): Promise<void>
  /**
   * Commits the specified document.
   *
   * This method is intended to finalize and persist the current state of the document,
   * potentially syncing it with a remote registry or marking it as the latest committed version.
   *
   * @param documentName - The name of the document to commit.
   * @remarks
   * The actual commit logic is not implemented yet.
   */
  commitDocument(documentName: string): void
  /**
   * Serializes the current workspace state to a JSON string for backup, persistence, or sharing.
   *
   * This method exports all workspace documents (removing Vue reactivity proxies), workspace metadata,
   * document configurations, and both the original and intermediate document states. The resulting JSON
   * can be imported later to fully restore the workspace to this exact state, including all documents
   * and their configurations.
   *
   * @returns A JSON string representing the complete workspace state.
   */
  exportWorkspace(): string
  /**
   * Imports a workspace from a serialized JSON string.
   *
   * This method parses the input string using the InMemoryWorkspaceSchema,
   * then updates the current workspace state, including documents, metadata,
   * and configuration, with the imported values.
   *
   * @param input - The serialized workspace JSON string to import.
   */
  loadWorkspace(input: string): void
  /**
   * Imports a workspace from a WorkspaceSpecification object.
   *
   * This method assigns workspace metadata and adds all documents defined in the specification.
   * Each document is added using its $ref and optional overrides.
   *
   * @example
   * ```ts
   * await store.importWorkspaceFromSpecification({
   *   documents: {
   *     api: { $ref: '/specs/api.yaml' },
   *     petstore: { $ref: '/specs/petstore.yaml' }
   *   },
   *   overrides: {
   *     api: { config: { features: { showModels: true } } }
   *   },
   *   info: { title: 'My Workspace' },
   *   workspace: 'v1',
   *   "x-scalar-dark-mode": true
   * })
   * ```
   *
   * @param specification - The workspace specification to import.
   */
  importWorkspaceFromSpecification(specification: WorkspaceSpecification): Promise<void[]>
  /**
   * Rebases a document in the workspace with a new origin, resolving conflicts if provided.
   *
   * This method is used to rebase a document (e.g., after pulling remote changes) by applying the changes
   * from the new origin and merging them with local edits. If there are conflicts, they can be resolved
   * by providing a list of resolved conflicts.
   *
   * @param documentName - The name of the document to rebase.
   * @param newDocumentOrigin - The new origin document (as an object) to rebase onto.
   * @param resolvedConflicts - (Optional) An array of resolved conflicts to apply.
   * @returns If there are unresolved conflicts and no resolution is provided, returns the list of conflicts.
   *
   * @example
   * // Example: Rebase a document with a new origin and resolve conflicts
   * const conflicts = store.rebaseDocument('api', newOriginDoc)
   * if (conflicts && conflicts.length > 0) {
   *   // User resolves conflicts here...
   *   store.rebaseDocument('api', newOriginDoc, userResolvedConflicts)
   * }
   */
  rebaseDocument: (
    documentName: string,
    newDocumentOrigin: Record<string, unknown>,
    resolvedConflicts?: Difference<unknown>[],
  ) => void | ReturnType<typeof merge>['conflicts']
}

/**
 * Creates a reactive workspace store that manages documents and their metadata.
 * The store provides functionality for accessing, updating, and resolving document references.
 *
 * @param workspaceProps - Configuration object for the workspace
 * @param workspaceProps.meta - Optional metadata for the workspace
 * @param workspaceProps.documents - Optional record of documents to initialize the workspace with
 *  Documents that require asynchronous loading must be added using `addDocument` after the store is created
 *  this allows atomic awaiting and does not block page load for the store initialization
 * @returns An object containing methods and getters for managing the workspace
 */
export const createWorkspaceStore = (workspaceProps?: WorkspaceProps): WorkspaceStore => {
  /**
   * Holds the original, unmodified documents as they were initially loaded into the workspace.
   * These documents are stored in their raw form—prior to any reactive wrapping, dereferencing, or bundling.
   * This map preserves the pristine structure of each document, using deep clones to ensure that
   * subsequent mutations in the workspace do not affect the originals.
   * The originals are retained so that we can restore, compare, or sync with the remote registry as needed.
   */
  const originalDocuments = {} as Record<string, UnknownObject>
  /**
   * Stores the intermediate state of documents after local edits but before syncing with the remote registry.
   *
   * This map acts as a local "saved" version of the document, reflecting the user's changes after they hit "save".
   * The `originalDocuments` map, by contrast, always mirrors the document as it exists in the remote registry.
   *
   * Use this map to stage local changes that are ready to be propagated back to the remote registry.
   * This separation allows us to distinguish between:
   *   - The last known remote version (`originalDocuments`)
   *   - The latest locally saved version (`intermediateDocuments`)
   *   - The current in-memory (possibly unsaved) workspace document (`workspace.documents`)
   */
  const intermediateDocuments = {} as Record<string, UnknownObject>
  /**
   * A map of document configurations keyed by document name.
   * This stores the configuration options for each document in the workspace,
   * allowing for document-specific settings like navigation options, appearance,
   * and other reference configuration.
   */
  const documentConfigs: Record<string, Config> = {}
  /**
   * Stores per-document overrides for OpenAPI documents.
   * This object is used to override specific fields of a document
   * when you cannot (or should not) modify the source document directly.
   * For example, this enables UI-driven or temporary changes to be applied
   * on top of the original document, without mutating the source.
   * The key is the document name, and the value is a deep partial
   * OpenAPI document representing the overridden fields.
   */
  const overrides: InMemoryWorkspace['overrides'] = {}
  /**
   * Holds additional metadata for each document in the workspace.
   *
   * This metadata should be persisted together with the document itself.
   * It can include information such as user preferences, UI state, or other
   * per-document attributes that are not part of the OpenAPI document structure.
   */
  const documentMeta: InMemoryWorkspace['documentMeta'] = {}

  /**
   * Holds additional configuration options for each document in the workspace.
   *
   * This can include settings that can not be persisted between sessions (not JSON serializable)
   */
  const extraDocumentConfigurations: ExtraDocumentConfigurations = {}

  // Create a reactive workspace object with proxied documents
  // Each document is wrapped in a proxy to enable reactive updates and reference resolution
  const workspace = reactive<Workspace>({
    ...workspaceProps?.meta,
    documents: {},
    /**
     * Returns the currently active document from the workspace.
     * The active document is determined by the 'x-scalar-active-document' metadata field,
     * falling back to the first document in the workspace if no active document is specified.
     *
     * @returns The active document or undefined if no document is found
     */
    get activeDocument(): NonNullable<Workspace['activeDocument']> | undefined {
      const activeDocumentKey =
        workspace[extensions.workspace.activeDocument] ?? Object.keys(workspace.documents)[0] ?? ''
      return workspace.documents[activeDocumentKey]
    },
  })

  /**
   * Returns the name of the currently active document in the workspace.
   * The active document is determined by the 'x-scalar-active-document' metadata field,
   * falling back to the first document in the workspace if no active document is specified.
   *
   * @returns The name of the active document or an empty string if no document is found
   */
  function getActiveDocumentName() {
    return workspace[extensions.workspace.activeDocument] ?? Object.keys(workspace.documents)[0] ?? ''
  }

  // Save the current state of the specified document to the intermediate documents map.
  // This function captures the latest (reactive) state of the document from the workspace and
  // applies its changes to the corresponding entry in the `intermediateDocuments` map.
  // The `intermediateDocuments` map represents the most recently "saved" local version of the document,
  // which may include edits not yet synced to the remote registry.
  async function saveDocument(documentName: string) {
    const intermediateDocument = intermediateDocuments[documentName]
    const workspaceDocument = workspace.documents[documentName]

    if (!workspaceDocument) {
      return
    }

    // Obtain the raw state of the current document to ensure accurate diffing
    const updatedDocument = getRaw(workspaceDocument)

    // If either the intermediate or updated document is missing, do nothing
    if (!intermediateDocument || !updatedDocument) {
      return
    }

    // Traverse the document and convert refs back to the original shape
    const updatedWithOriginalRefs = await bundle(deepClone(updatedDocument), {
      plugins: [restoreOriginalRefs()],
      treeShake: false,
      urlMap: true,
    })

    // Apply changes from the current document to the intermediate document in place
    const excludedDiffs = applySelectiveUpdates(intermediateDocument, updatedWithOriginalRefs as UnknownObject)
    return excludedDiffs
  }

  // Add a document to the store synchronously from an in-memory OpenAPI document
  async function addInMemoryDocument(input: ObjectDoc & { initialize?: boolean; documentSource?: string }) {
    const { name, meta } = input
<<<<<<< HEAD
    const inputDocument = deepClone(input.document)

    // Preprocess the document to ensure compatibility with OpenAPI/JSON Schema.
    // This step applies the cleanUp plugin to add missing "type: object" to schemas with "properties",
    // but does not perform full bundling or reference resolution.
    await bundle(inputDocument, {
      treeShake: false,
      plugins: [cleanUp()],
    })

    const looseDocument = coerceValue(OpenAPIDocumentSchemaLoose, upgrade(inputDocument).specification)
=======
    const inputDocument = upgrade(deepClone(input.document)).specification
>>>>>>> e4279e4a

    if (input.initialize !== false) {
      // Store the original document in the originalDocuments map
      // This is used to track the original state of the document as it was loaded into the workspace
      originalDocuments[name] = deepClone({ ...inputDocument })

      // Store the intermediate document state for local edits
      // This is used to track the last saved state of the document
      // It allows us to differentiate between the original document and the latest saved version
      // This is important for local edits that are not yet synced with the remote registry
      // The intermediate document is used to store the latest saved state of the document
      // This allows us to track changes and revert to the last saved state if needed
      intermediateDocuments[name] = deepClone({ ...inputDocument })
      // Add the document config to the documentConfigs map
      documentConfigs[name] = input.config ?? {}
      // Store the overrides for this document, or an empty object if none are provided
      overrides[name] = input.overrides ?? {}
      // Store the document metadata for this document, setting the origin if provided
      documentMeta[name] = { documentSource: input.documentSource }
      // Store extra document configurations that can not be persisted
      extraDocumentConfigurations[name] = { fetch: input.fetch }
    }

    const strictDocument: UnknownObject = createMagicProxy({ ...inputDocument, ...meta })

    if (strictDocument[extensions.document.navigation] === undefined) {
      // If the document navigation is not already present, bundle the entire document to resolve all references.
      // This typically applies when the document is not preprocessed by the server and needs local reference resolution.
      // We need to bundle document first before we validate, so we can also validate the external references
      await bundle(getRaw(strictDocument), {
        treeShake: false,
        plugins: [
          fetchUrls({
            fetch: extraDocumentConfigurations[name]?.fetch ?? workspaceProps?.fetch,
          }),
          externalValueResolver(),
          refsEverywhere(),
        ],
        urlMap: true,
        origin: documentMeta[name]?.documentSource, // use the document origin (if provided) as the base URL for resolution
      })

      // We coerce the values only when the document is not preprocessed by the server-side-store
      mergeObjects(strictDocument, coerceValue(OpenAPIDocumentSchemaStrict, deepClone(strictDocument)))
    }

    const isValid = Value.Check(OpenAPIDocumentSchemaStrict, strictDocument)

    if (!isValid) {
      throw 'Invalid document provided! Please check your input document. It has some invalid refs.'
    }

    // Skip navigation generation if the document already has a server-side generated navigation structure
    if (strictDocument[extensions.document.navigation] === undefined) {
      const showModels = input.config?.['x-scalar-reference-config']?.features?.showModels

      strictDocument[extensions.document.navigation] = createNavigation(strictDocument, {
        ...(input.config?.['x-scalar-reference-config'] ?? {}),
        hideModels: showModels === undefined ? undefined : !showModels,
      }).entries
    }

    // Create a proxied document with magic proxy and apply any overrides, then store it in the workspace documents map
    workspace.documents[name] = createOverridesProxy(strictDocument, input.overrides)
  }

  // Asynchronously adds a new document to the workspace by loading and validating the input.
  // If loading fails, a placeholder error document is added instead.
  async function addDocument(input: WorkspaceDocumentInput) {
    const { name, meta } = input

    const resolve = await measureAsync(
      'loadDocument',
      async () => await loadDocument({ ...input, fetch: input.fetch ?? workspaceProps?.fetch }),
    )

    // Log the time taken to add a document
    await measureAsync('addDocument', async () => {
      if (!resolve.ok) {
        console.error(`Failed to fetch document '${name}': request was not successful`)

        workspace.documents[name] = {
          ...meta,
          openapi: '3.1.0',
          info: {
            title: `Document '${name}' could not be loaded`,
            version: 'unknown',
          },
        }

        return
      }

      if (!isObject(resolve.data)) {
        console.error(`Failed to load document '${name}': response data is not a valid object`)

        workspace.documents[name] = {
          ...meta,
          openapi: '3.1.0',
          info: {
            title: `Document '${name}' could not be loaded`,
            version: 'unknown',
          },
        }

        return
      }

      await addInMemoryDocument({ ...input, document: resolve.data, documentSource: getDocumentSource(input) })
    })
  }

  // Returns the effective document configuration for a given document name,
  // merging (in order of increasing priority): the default config, workspace-level config, and document-specific config.
  const getDocumentConfiguration = (name: string) => {
    return mergeObjects<typeof defaultConfig>(
      mergeObjects(defaultConfig, workspaceProps?.config ?? {}),
      documentConfigs[name] ?? {},
    )
  }

  // Cache to track visited nodes during reference resolution to prevent bundling the same subtree multiple times
  // This is needed because we are doing partial bundle operations
  const visitedNodesCache = new Set()

  return {
    get workspace() {
      return workspace
    },
    update<K extends keyof WorkspaceMeta>(key: K, value: WorkspaceMeta[K]) {
      // @ts-ignore
      if (key === '__proto__' || key === 'constructor' || key === 'prototype') {
        throw new Error('Invalid key: cannot modify prototype')
      }
      Object.assign(workspace, { [key]: value })
    },
    updateDocument<K extends keyof WorkspaceDocumentMeta>(
      name: 'active' | (string & {}),
      key: K,
      value: WorkspaceDocumentMeta[K],
    ) {
      const currentDocument = workspace.documents[name === 'active' ? getActiveDocumentName() : name]

      if (!currentDocument) {
        throw 'Please select a valid document'
      }

      Object.assign(currentDocument, { [key]: value })
    },
    async replaceDocument(documentName: string, input: Record<string, unknown>) {
      const currentDocument = workspace.documents[documentName]

      if (!currentDocument) {
        return console.error(`Document '${documentName}' does not exist in the workspace.`)
      }

      // Replace the whole document
      await addInMemoryDocument({
        name: documentName,
        document: input,
        // Preserve the current metadata
        meta: {
          'x-scalar-active-auth': currentDocument['x-scalar-active-auth'],
          'x-scalar-active-server': currentDocument['x-scalar-active-server'],
        },
        initialize: false,
      })
    },
    resolve: async (path: string[]) => {
      const activeDocument = workspace.activeDocument

      const target = getValueByPath(activeDocument, path)

      if (!isObject(target)) {
        console.error(
          `Invalid path provided for resolution. Path: [${path.join(', ')}]. Found value of type: ${typeof target}. Expected an object.`,
        )
        return
      }

      // Bundle the target document with the active document as root, resolving any external references
      // and tracking resolution status through hooks
      return bundle(target, {
        root: activeDocument,
        treeShake: false,
        plugins: [fetchUrls(), loadingStatus(), externalValueResolver()],
        urlMap: true,
        visitedNodes: visitedNodesCache,
      })
    },
    addDocument,
    get config() {
      return getDocumentConfiguration(getActiveDocumentName())
    },
    exportDocument: (documentName: string, format: 'json' | 'yaml') => {
      const intermediateDocument = intermediateDocuments[documentName]

      if (!intermediateDocument) {
        return
      }

      if (format === 'json') {
        return JSON.stringify(intermediateDocument)
      }

      return YAML.stringify(intermediateDocument)
    },
    saveDocument,
    async revertDocumentChanges(documentName: string) {
      const workspaceDocument = workspace.documents[documentName]
      const intermediate = intermediateDocuments[documentName]

      if (!workspaceDocument || !intermediate) {
        return
      }

      await addInMemoryDocument({
        name: documentName,
        document: intermediate,
        initialize: false,
      })
    },
    commitDocument(documentName: string) {
      // TODO: Implement commit logic
      console.warn(`Commit operation for document '${documentName}' is not implemented yet.`)
    },
    exportWorkspace() {
      return JSON.stringify({
        documents: {
          ...Object.fromEntries(
            Object.entries(workspace.documents).map(([name, doc]) => [
              name,
              // Extract the raw document data for export, removing any Vue reactivity wrappers.
              // When importing, the document can be wrapped again in a magic proxy.
              getRaw(doc),
            ]),
          ),
        },
        meta: workspaceProps?.meta ?? {},
        documentConfigs,
        originalDocuments,
        intermediateDocuments,
        overrides,
        documentMeta,
      } satisfies InMemoryWorkspace)
    },
    loadWorkspace(input: string) {
      const result = coerceValue(InMemoryWorkspaceSchema, JSON.parse(input))

      // Assign the magic proxy to the documents
      safeAssign(
        workspace.documents,
        Object.fromEntries(
          Object.entries(result.documents).map(([name, doc]) => [
            name,
            createOverridesProxy(createMagicProxy(doc), result.overrides[name]),
          ]),
        ),
      )

      safeAssign(originalDocuments, result.originalDocuments)
      safeAssign(intermediateDocuments, result.intermediateDocuments)
      safeAssign(documentConfigs, result.documentConfigs)
      safeAssign(overrides, result.overrides)
      safeAssign(workspace, result.meta)
      safeAssign(documentMeta, result.documentMeta)
    },
    importWorkspaceFromSpecification: (specification: WorkspaceSpecification) => {
      const { documents, overrides, info, workspace: workspaceVersion, ...meta } = specification

      // Assign workspace metadata
      safeAssign(workspace, meta)

      // Add workspace documents
      return Promise.all(
        Object.entries(documents ?? {}).map(([name, doc]) =>
          addDocument({ url: doc.$ref, name, overrides: overrides?.[name] }),
        ),
      )
    },
    rebaseDocument: (documentName, newDocumentOrigin, resolvedConflicts) => {
      const newOrigin = coerceValue(OpenAPIDocumentSchemaLoose, upgrade(newDocumentOrigin).specification)

      const originalDocument = originalDocuments[documentName]
      const intermediateDocument = intermediateDocuments[documentName]
      const activeDocument = workspace.documents[documentName] ? getRaw(workspace.documents[documentName]) : undefined // raw version without any overrides

      if (!originalDocument || !intermediateDocument || !activeDocument) {
        // If any required document state is missing, do nothing
        return console.error('[ERROR]: Specified document is missing or internal corrupted workspace state')
      }

      // ---- Get the new intermediate document
      const changelogAA = diff(originalDocument, newOrigin)
      const changelogAB = diff(originalDocument, intermediateDocument)

      const changesA = merge(changelogAA, changelogAB)

      if (resolvedConflicts === undefined) {
        // If there are conflicts, return the list of conflicts for user resolution
        return changesA.conflicts
      }

      const changesetA = changesA.diffs.concat(resolvedConflicts)

      // Apply the changes to the original document to get the new intermediate
      const newIntermediateDocument = apply(deepClone(originalDocument), changesetA)
      intermediateDocuments[documentName] = newIntermediateDocument

      // Update the original document
      originalDocuments[documentName] = newOrigin

      // ---- Get the new active document
      const changelogBA = diff(intermediateDocument, newIntermediateDocument)
      const changelogBB = diff(intermediateDocument, activeDocument)

      const changesB = merge(changelogBA, changelogBB)

      // Auto-conflict resolution: pick only the changes from the first changeset
      // TODO: In the future, implement smarter conflict resolution if needed
      const changesetB = changesB.diffs.concat(changesB.conflicts.flatMap((it) => it[0]))

      const newActiveDocument = coerceValue(
        OpenAPIDocumentSchemaStrict,
        apply(deepClone(newIntermediateDocument), changesetB),
      )

      // Update the active document to the new value
      workspace.documents[documentName] = createOverridesProxy(
        createMagicProxy({ ...newActiveDocument }),
        overrides[documentName],
      )
      return
    },
  }
}

// biome-ignore lint/performance/noBarrelFile: <explanation>
export { generateClientMutators } from '@/mutators'<|MERGE_RESOLUTION|>--- conflicted
+++ resolved
@@ -23,16 +23,11 @@
 import { apply, diff, merge, type Difference } from '@scalar/json-magic/diff'
 import type { TraverseSpecOptions } from '@/navigation/types'
 import type { PartialDeep, RequiredDeep } from 'type-fest'
-<<<<<<< HEAD
-import { Value } from '@sinclair/typebox/value'
 import { cleanUp, externalValueResolver, loadingStatus, refsEverywhere, restoreOriginalRefs } from '@/plugins'
-=======
-import { externalValueResolver, loadingStatus, refsEverywhere, restoreOriginalRefs } from '@/plugins'
 import type { Record } from '@sinclair/typebox'
 import { Value } from '@sinclair/typebox/value'
 import { deepClone } from '@/helpers/deep-clone'
 import { measureAsync } from '@scalar/helpers/testing/measure'
->>>>>>> e4279e4a
 
 export type DocumentConfiguration = Config &
   PartialDeep<{
@@ -536,21 +531,7 @@
   // Add a document to the store synchronously from an in-memory OpenAPI document
   async function addInMemoryDocument(input: ObjectDoc & { initialize?: boolean; documentSource?: string }) {
     const { name, meta } = input
-<<<<<<< HEAD
-    const inputDocument = deepClone(input.document)
-
-    // Preprocess the document to ensure compatibility with OpenAPI/JSON Schema.
-    // This step applies the cleanUp plugin to add missing "type: object" to schemas with "properties",
-    // but does not perform full bundling or reference resolution.
-    await bundle(inputDocument, {
-      treeShake: false,
-      plugins: [cleanUp()],
-    })
-
-    const looseDocument = coerceValue(OpenAPIDocumentSchemaLoose, upgrade(inputDocument).specification)
-=======
     const inputDocument = upgrade(deepClone(input.document)).specification
->>>>>>> e4279e4a
 
     if (input.initialize !== false) {
       // Store the original document in the originalDocuments map
@@ -588,6 +569,7 @@
           }),
           externalValueResolver(),
           refsEverywhere(),
+          cleanUp(),
         ],
         urlMap: true,
         origin: documentMeta[name]?.documentSource, // use the document origin (if provided) as the base URL for resolution
