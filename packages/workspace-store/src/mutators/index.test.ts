--- conflicted
+++ resolved
@@ -274,17 +274,11 @@
               authorizationUrl: 'https://auth.example.com/authorize',
               tokenUrl: 'https://auth.example.com/token',
               scopes: {},
-<<<<<<< HEAD
-              'x-scalar-client-id': '',
-              'x-scalar-client-secret': '',
-              'x-scalar-redirect-uri': '',
-=======
               refreshUrl: '',
               'x-scalar-secret-token': '',
               'x-scalar-secret-client-id': '',
               'x-scalar-secret-client-secret': '',
               'x-scalar-secret-redirect-uri': '',
->>>>>>> db5b6492
               'x-usePkce': 'no',
             },
           },
@@ -300,20 +294,12 @@
               tokenUrl: 'https://auth.example.com/token',
               refreshUrl: '',
               scopes: {},
-<<<<<<< HEAD
-              'x-scalar-client-id': '',
-              'x-scalar-client-secret': '',
-              'x-scalar-redirect-uri': '',
-              'x-usePkce': 'no',
-            },
-=======
               'x-scalar-secret-client-id': '',
               'x-scalar-secret-client-secret': '',
               'x-scalar-secret-redirect-uri': '',
               'x-scalar-secret-token': '',
               'x-usePkce': 'no',
             } satisfies OAuthFlowAuthorizationCode,
->>>>>>> db5b6492
           },
         },
       })
@@ -333,16 +319,10 @@
               tokenUrl: 'https://auth.example.com/token',
               refreshUrl: '',
               scopes: {},
-<<<<<<< HEAD
-              'x-scalar-client-id': '',
-              'x-scalar-client-secret': '',
-              'x-scalar-redirect-uri': '',
-=======
               'x-scalar-secret-client-id': '',
               'x-scalar-secret-client-secret': '',
               'x-scalar-secret-redirect-uri': '',
               'x-scalar-secret-token': '',
->>>>>>> db5b6492
               'x-usePkce': 'no',
             },
           },
@@ -357,13 +337,6 @@
               authorizationUrl: 'https://auth.example.com/authorize',
               tokenUrl: 'https://auth.example.com/token',
               scopes: {},
-<<<<<<< HEAD
-              'x-scalar-client-id': '',
-              'x-scalar-client-secret': '',
-              'x-scalar-redirect-uri': '',
-              'x-usePkce': 'no',
-            },
-=======
               refreshUrl: '',
               'x-scalar-secret-client-id': '',
               'x-scalar-secret-client-secret': '',
@@ -371,7 +344,6 @@
               'x-scalar-secret-redirect-uri': '',
               'x-usePkce': 'no',
             } satisfies OAuthFlowAuthorizationCode,
->>>>>>> db5b6492
           },
         },
       })
