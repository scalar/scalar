import type { HttpMethod } from '@scalar/helpers/http/http-methods'

import type { AuthEvents } from '@/events/definitions/auth'
import { generateUniqueValue } from '@/helpers/generate-unique-value'
import { getResolvedRef } from '@/helpers/get-resolved-ref'
import { mergeObjects } from '@/helpers/merge-object'
import type { WorkspaceDocument } from '@/schemas'
import type { SecurityRequirementObject } from '@/schemas/v3.1/strict/security-requirement'

/**
 * AuthMeta defines the meta information needed to specify whether the authentication operation
 * is being performed at the document level (entire API), or for a specific operation (specific path and method).
 *
 * - If type is 'document', the operation applies to the whole OpenAPI document.
 * - If type is 'operation', it targets a specific operation, identified by its path and method.
 */
export type AuthMeta =
  | {
      type: 'document'
    }
  | {
      type: 'operation'
      path: string
      method: HttpMethod
    }

/**
 * Updates the selected security schemes for either the entire document or a specific operation.
 * - Adds newly created security schemes (if any) to the workspace document's components.
 * - Ensures that each new scheme name is unique within the document by using `generateUniqueValue`.
 * - Updates the `x-scalar-selected-security` property on the target (document or operation) to reflect the new set of selected security schemes.
 * - Corrects and maintains the selected index so it points to a valid security scheme.
 *
 * @param document - The workspace OpenAPI document to mutate (can be null, in which case nothing happens)
 * @param selectedSecuritySchemes - The current list of selected security scheme objects
 * @param create - Array of new schemes to create, each with a name and a scheme definition
 * @param meta - Location to update: whole document or a specific operation (`{ type: 'document' }` or `{ type: 'operation', path, method }`)
 *
 * Example usage:
 * ```
 * updateSelectedSecuritySchemes({
 *   document,
 *   selectedSecuritySchemes: [{ bearerAuth: [] }],
 *   create: [
 *     { name: 'ApiKeyAuth', scheme: { type: 'apiKey', in: 'header', name: 'X-API-Key' } }
 *   ],
 *   meta: { type: 'document' }
 * })
 * ```
 */
<<<<<<< HEAD
export const updateSelectedSecuritySchemes = async ({
  document,
  selectedRequirements,
  newSchemes,
  meta,
}: {
  document: WorkspaceDocument | null
  selectedRequirements: SecurityRequirementObject[]
  newSchemes: { name: string; scheme: SecuritySchemeObject }[]
  meta: AuthMeta
}) => {
=======
export const updateSelectedSecuritySchemes = (
  document: WorkspaceDocument | null,
  { selectedRequirements, newSchemes, meta }: AuthEvents['auth:update:selected-security-schemes'],
) => {
>>>>>>> cf80de17
  if (!document) {
    return
  }

  // Helper to get the target (whole document or a specific operation)
  const getTarget = () => {
    if (meta.type === 'document') {
      return document
    }

    return getResolvedRef(document.paths?.[meta.path]?.[meta.method])
  }

  const createdSecurityRequirements = await Promise.all(
    newSchemes.map(async (newScheme) => {
      const uniqueSchemeName = await generateUniqueValue({
        defaultValue: newScheme.name,
        validation: (value) => !document.components?.securitySchemes?.[value],
        maxRetries: 100,
      })

      if (!uniqueSchemeName) {
        return
      }

      // Ensure components and securitySchemes exist
      if (!document.components) {
        document.components = {}
      }
      if (!document.components.securitySchemes) {
        document.components.securitySchemes = {}
      }

      // Add the new security scheme definition
      document.components.securitySchemes[uniqueSchemeName] = newScheme.scheme

      // Return an OpenAPI Security Requirement Object for this new scheme (empty scope array)
      return {
        [uniqueSchemeName]: [],
      }
    }),
  )

  // Create any new security schemes required, ensuring unique names for the components
  const createdSchemes = createdSecurityRequirements.filter(Boolean) as SecurityRequirementObject[]

  const target = getTarget()

  const newSelectedSecuritySchemes = [...selectedRequirements, ...createdSchemes]

  // If the target (document/operation) doesn't exist, do nothing
  if (!target) {
    return
  }

  // Ensure the x-scalar-selected-security structure exists on the target
  if (!target['x-scalar-selected-security']) {
    target['x-scalar-selected-security'] = {
      selectedIndex: -1,
      selectedSchemes: [],
    }
  }

  const selectedIndex = target['x-scalar-selected-security'].selectedIndex

  // Update the schemes array
  target['x-scalar-selected-security'].selectedSchemes = newSelectedSecuritySchemes

  // Adjust selected index if there are schemes and the index is unset/invalid
  if (newSelectedSecuritySchemes.length > 0 && selectedIndex < 0) {
    target['x-scalar-selected-security'].selectedIndex = 0
  }

  // If the selected index is now out of bounds, select the last available
  if (selectedIndex >= newSelectedSecuritySchemes.length) {
    target['x-scalar-selected-security'].selectedIndex = newSelectedSecuritySchemes.length - 1
  }
}

/**
 * Updates a security scheme in the OpenAPI document's components object.
 * Handles updates for HTTP, API Key, and OAuth2 types, saving secret information and configuration for UI-auth flows.
 *
 * @param document - The OpenAPI workspace document (can be null)
 * @param data - The update information, including type and payload
 * @param name - The name of the security scheme in document.components.securitySchemes
 *
 * Example usage:
 *
 * updateSecurityScheme({
 *   document,
 *   data: {
 *     type: 'http',
 *     payload: {
 *       username: 'user123',
 *       password: 'pw123',
 *       token: 'tokenval'
 *     }
 *   },
 *   name: 'MyHttpAuth',
 * })
 */
export const updateSecurityScheme = (
  document: WorkspaceDocument | null,
  { payload, name }: AuthEvents['auth:update:security-scheme'],
) => {
  const target = getResolvedRef(document?.components?.securitySchemes?.[name])
  if (!target) {
    console.error(`Security scheme ${name} not found`)
    return
  }

  // Handle HTTP (basic, bearer, etc.)
  if (target.type === payload.type) {
    mergeObjects(target, payload)
  }

  return target
}

/**
 * Sets the selected authentication tab (scheme) index for the given OpenAPI document or operation.
 * - When on the document level, updates the 'selectedIndex' on the document's x-scalar-selected-security extension.
 * - When on an operation (endpoint) level, updates the 'selectedIndex' for that operation's x-scalar-selected-security.
 *
 * Also initializes the x-scalar-selected-security extension if it does not exist.
 *
 * @param document The OpenAPI document object (may be null)
 * @param index The index to set as selected
 * @param meta Context where the selection applies ('document' or specific operation)
 *
 * @example
 * // Document-level tab selection
 * updateSelectedAuthTab({
 *   document,
 *   index: 1,
 *   meta: { type: 'document' }
 * });
 *
 * // Operation-level tab selection (e.g., GET /pets)
 * updateSelectedAuthTab({
 *   document,
 *   index: 0,
 *   meta: { type: 'operation', path: '/pets', method: 'get' }
 * });
 */
export const updateSelectedAuthTab = (
  document: WorkspaceDocument | null,
  { index, meta }: AuthEvents['auth:update:active-index'],
) => {
  if (!document) {
    return
  }

  // Determine the target object for setting the auth tab index:
  // - Document/root level
  // - Operation/endpoint level (if meta specifies operation)
  const getTarget = () => {
    if (meta.type === 'document') {
      return document
    }
    return getResolvedRef(document.paths?.[meta.path]?.[meta.method])
  }

  const target = getTarget()
  if (!target) {
    return
  }

  // Ensure the 'x-scalar-selected-security' extension exists
  if (!target['x-scalar-selected-security']) {
    target['x-scalar-selected-security'] = {
      selectedIndex: 0,
      selectedSchemes: [],
    }
  }

  // Set the selected auth tab index
  target['x-scalar-selected-security'].selectedIndex = index
}

/**
 * Updates the scopes for a specific security requirement in the selected security schemes of
 * a document or operation.
 *
 * @param document - The OpenAPI WorkspaceDocument to update.
 * @param id - An array of scheme names that uniquely identifies the target security requirement.
 *             For example: ['OAuth', 'ApiKeyAuth']
 * @param name - The security scheme name to update scopes for (e.g., 'OAuth').
 * @param scopes - The new list of scopes to set. For example: ['read:pets', 'write:pets']
 * @param meta - The context specifying whether the update is at the document-level or operation-level.
 *
 * Example usage:
 * ```ts
 * // Suppose your document (or operation) x-scalar-selected-security looks like:
 * // "x-scalar-selected-security": {
 * //   selectedIndex: 0,
 * //   selectedSchemes: [
 * //     { "OAuth": ["read:pets"] },
 * //     { "ApiKeyAuth": [] }
 * //   ]
 * // }
 *
 * updateSelectedScopes({
 *   document,
 *   id: ["OAuth"],     // identifies the scheme object: { "OAuth": [...] }
 *   name: "OAuth",     // scheme name to update within this security requirement
 *   scopes: ["write:pets"], // new scopes array
 *   meta: { type: "document" }
 * })
 * // After, the first scheme becomes: { "OAuth": ["write:pets"] }
 * ```
 */
export const updateSelectedScopes = (
  document: WorkspaceDocument | null,
  { id, name, scopes, meta }: AuthEvents['auth:update:selected-scopes'],
) => {
  if (!document) {
    return
  }

  // Determine the target object (document or the operation)
  const getTarget = () => {
    if (meta.type === 'document') {
      return document
    }
    return getResolvedRef(document.paths?.[meta.path]?.[meta.method])
  }

  const target = getTarget()

  if (!target) {
    return
  }

  // Array of security requirement objects under x-scalar-selected-security
  const selectedSchemes = target['x-scalar-selected-security']?.selectedSchemes

  if (!selectedSchemes) {
    return
  }

  // Find the security requirement that matches the given id (scheme key names)
  // For example: if id = ["OAuth"], matches { OAuth: [...] }
  const scheme = selectedSchemes.find((scheme) => JSON.stringify(Object.keys(scheme)) === JSON.stringify(id))

  if (!scheme) {
    return
  }

  // Set the scopes array for the named security scheme within the found security requirement
  scheme[name] = scopes
}

/**
 * Deletes one or more security schemes from an OpenAPI WorkspaceDocument,
 * and removes all references to those schemes from selected security, document-level security,
 * and operation-level security/selected security (e.g., on paths).
 *
 * Example usage:
 *
 * ```ts
 * deleteSecurityScheme({
 *   document,                                // The OpenAPI document to update
 *   names: ['ApiKeyAuth', 'BearerAuth'],     // The names of security schemes you want to delete
 * });
 * ```
 *
 * After running this function:
 * - The named security schemes are removed from the components.securitySchemes section.
 * - All document-level and operation-level security entries referencing those schemes are removed.
 * - Any extended x-scalar-selected-security references to those schemes are also removed.
 */
export const deleteSecurityScheme = (
  document: WorkspaceDocument | null,
  { names }: AuthEvents['auth:delete:security-scheme'],
) => {
  if (!document) {
    // Early exit if there is no document to modify
    return
  }

  // Get the mutable reference to securitySchemes in components (may be a proxy/resolved reference)
  const target = getResolvedRef(document.components?.securitySchemes)

  if (!target) {
    // If there are no security schemes to delete from, return early
    return
  }

  // Remove each named security scheme from the components.securitySchemes object
  names.forEach((name) => {
    delete target[name]
  })

  // Function to remove any security requirement objects that reference given scheme names.
  const filterSecuritySchemes = (schemes: SecurityRequirementObject[]) => {
    // Remove schemes whose key is included in the `names` to be deleted.
    return schemes.filter((scheme) => !names.some((name) => Object.keys(scheme).includes(name)))
  }

  // -- Remove from document-level `x-scalar-selected-security` extension, if present
  if (document['x-scalar-selected-security']) {
    const selectedSecurity = document['x-scalar-selected-security']
    selectedSecurity.selectedSchemes = filterSecuritySchemes(selectedSecurity.selectedSchemes)
  }

  // -- Remove from document-level `security` property, if present
  if (document['security']) {
    document['security'] = filterSecuritySchemes(document['security'])
  }

  // -- For each path and operation, remove deleted security schemes from operation-level security and custom extension
  Object.values(document.paths ?? {}).forEach((path) => {
    Object.values(path).forEach((operation) => {
      if (typeof operation !== 'object') {
        // Ignore operations that are not objects (could be undefined)
        return
      }

      // Get mutable reference for the operation (could resolve $ref proxies)
      const resolvedOperation = getResolvedRef(operation)

      // Remove from operation-level security array
      if ('security' in resolvedOperation && resolvedOperation['security']) {
        resolvedOperation['security'] = filterSecuritySchemes(resolvedOperation['security'])
      }

      // Remove from operation-level x-scalar-selected-security array
      if ('x-scalar-selected-security' in resolvedOperation && resolvedOperation['x-scalar-selected-security']) {
        resolvedOperation['x-scalar-selected-security'].selectedSchemes = filterSecuritySchemes(
          resolvedOperation['x-scalar-selected-security'].selectedSchemes,
        )
      }
    })
  })
}<|MERGE_RESOLUTION|>--- conflicted
+++ resolved
@@ -48,24 +48,10 @@
  * })
  * ```
  */
-<<<<<<< HEAD
-export const updateSelectedSecuritySchemes = async ({
-  document,
-  selectedRequirements,
-  newSchemes,
-  meta,
-}: {
-  document: WorkspaceDocument | null
-  selectedRequirements: SecurityRequirementObject[]
-  newSchemes: { name: string; scheme: SecuritySchemeObject }[]
-  meta: AuthMeta
-}) => {
-=======
-export const updateSelectedSecuritySchemes = (
+export const updateSelectedSecuritySchemes = async (
   document: WorkspaceDocument | null,
   { selectedRequirements, newSchemes, meta }: AuthEvents['auth:update:selected-security-schemes'],
 ) => {
->>>>>>> cf80de17
   if (!document) {
     return
   }
