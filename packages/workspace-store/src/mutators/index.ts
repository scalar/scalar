/** biome-ignore-all lint/performance/noBarrelFile: Mutators entry point */
import type { WorkspaceStore } from '@/client'
import { cookieMutators } from '@/mutators/cookie'
import { getDocument } from '@/mutators/helpers'
import { requestMutators } from '@/mutators/request'
import { securitySchemeMutators } from '@/mutators/security-schemes'
import type { ServerObject } from '@/schemas/v3.1/strict/openapi-document'

/**
 * Generates a set of mutators for managing OpenAPI document and workspace state.
 *
 * @deprecated use the individual mutators instead, this will be removed after we move fully to the new store
 *
 * @param store - The workspace store containing all documents and workspace-level data
 * @returns An object with mutators for the workspace, the active document, and any named document
 */
export function generateClientMutators(store: WorkspaceStore) {
  /**
   * Provides mutator functions for managing an array of OpenAPI ServerObject entries.
   *
   * @param target - The array of ServerObject to mutate. If not provided, mutators will be no-ops.
   * @returns An object with addServer and deleteServer methods.
   */
  const serverMutators = (target?: ServerObject[]) => {
    /**
     * Adds a new ServerObject to the target array.
     * @param server - The ServerObject to add.
     * @returns true if the server was added, false if target is undefined.
     */
    const addServer = (server: ServerObject): boolean => {
      if (!target) {
        return false
      }
      target.push(server)
      return true
    }

    /**
     * Deletes a ServerObject at the specified index from the target array.
     * @param index - The index of the server to delete.
     * @returns true if the server was deleted, false if target is undefined.
     */
    const deleteServer = (url: string): boolean => {
      if (!target) {
        return false
      }
      const newTarget = [...target.filter((it) => it.url !== url)]
      target.splice(0, target.length)
      target.push(...newTarget)
      return true
    }

    return {
      addServer,
      deleteServer,
    }
  }

  /**
   * Returns mutators for a specific document by name.
   *
   * @param documentName - The name of the document to get mutators for
   * @returns An object containing mutators for requests, request examples, security schemes, environments, and cookies
   */
  const documentMutators = (documentName: string) => {
    const document = getDocument(store, documentName)

    if (document) {
      // Make sure the document has a servers array
      if (!document.servers) {
        document.servers = []
      }

      // Make sure the document has the securitySchema object
      if (!document.components) {
        document.components = {}
      }

      if (!document.components.securitySchemes) {
        document.components.securitySchemes = {}
      }
    }

    return {
      requestMutators: requestMutators(document),
      securitySchemeMutators: securitySchemeMutators(document?.components?.securitySchemes),
      cookieMutators: cookieMutators(document),
      serverMutators: serverMutators(document?.servers),
    }
  }

  /**
   * Returns mutators for the workspace-level configuration.
   *
   * @returns An object containing mutators for environments and cookies at the workspace level
   */
  const workspaceMutators = () => {
    const workspace = store.workspace

    // Make sure the workspace has a servers array
    if (!workspace['x-scalar-client-config-servers']) {
      workspace['x-scalar-client-config-servers'] = []
    }

    // Make sure the workspace has the securitySchema object
    if (!store.workspace['x-scalar-client-config-security-schemes']) {
      store.workspace['x-scalar-client-config-security-schemes'] = {}
    }

    return {
      cookieMutators: cookieMutators(store.workspace),
      serverMutators: serverMutators(store.workspace['x-scalar-client-config-servers']),
      securitySchemeMutators: securitySchemeMutators(store.workspace['x-scalar-client-config-security-schemes']),
    }
  }

  return {
    /**
     * Returns mutators for the workspace-level configuration.
     */
    workspace: () => workspaceMutators(),
    /**
     * Returns mutators for the currently active document.
     * Falls back to the first document if no active document is set.
     */
    active: () =>
      documentMutators(store.workspace['x-scalar-active-document'] ?? Object.keys(store.workspace.documents)[0] ?? ''),
    /**
     * Returns mutators for a specific document by name.
     *
     * @param name - The name of the document
     */
    doc: (name: string) => documentMutators(name),
  }
}

export {
  type AuthMeta,
  deleteSecurityScheme,
  updateSecurityScheme,
  updateSelectedAuthTab,
  updateSelectedScopes,
  updateSelectedSecuritySchemes,
} from './auth'
<<<<<<< HEAD
export { toggleDocumentSecurity, updateWatchMode } from './document'
=======
export { toggleSecurity } from './document'
>>>>>>> 4059e683
export {
  upsertEnvironment,
  upsertEnvironmentVariable,
} from './environment'
export {
  type OperationExampleMeta,
  type OperationMeta,
  addOperationParameter,
  addOperationRequestBodyFormRow,
  deleteAllOperationParameters,
  deleteOperationParameter,
  deleteOperationRequestBodyFormRow,
  updateOperationMethod,
  updateOperationParameter,
  updateOperationPath,
  updateOperationRequestBodyContentType,
  updateOperationRequestBodyExample,
  updateOperationRequestBodyFormRow,
  updateOperationSummary,
} from './operation'
export {
  addServer,
  deleteServer,
  updateSelectedServer,
  updateServer,
  updateServerVariables,
} from './server'<|MERGE_RESOLUTION|>--- conflicted
+++ resolved
@@ -142,11 +142,7 @@
   updateSelectedScopes,
   updateSelectedSecuritySchemes,
 } from './auth'
-<<<<<<< HEAD
-export { toggleDocumentSecurity, updateWatchMode } from './document'
-=======
-export { toggleSecurity } from './document'
->>>>>>> 4059e683
+export { toggleSecurity, updateWatchMode } from './document'
 export {
   upsertEnvironment,
   upsertEnvironmentVariable,
