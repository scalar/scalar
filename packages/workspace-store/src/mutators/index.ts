/** biome-ignore-all lint/performance/noBarrelFile: Mutators entry point */
import type { WorkspaceStore } from '@/client'
import { getDocument } from '@/mutators/helpers'
import { requestMutators } from '@/mutators/request'
import { securitySchemeMutators } from '@/mutators/security-schemes'
import type { ServerObject } from '@/schemas/v3.1/strict/openapi-document'

/**
 * Generates a set of mutators for managing OpenAPI document and workspace state.
 *
 * @deprecated use the individual mutators instead, this will be removed after we move fully to the new store
 *
 * @param store - The workspace store containing all documents and workspace-level data
 * @returns An object with mutators for the workspace, the active document, and any named document
 */
export function generateClientMutators(store: WorkspaceStore) {
  /**
   * Provides mutator functions for managing an array of OpenAPI ServerObject entries.
   *
   * @param target - The array of ServerObject to mutate. If not provided, mutators will be no-ops.
   * @returns An object with addServer and deleteServer methods.
   */
  const serverMutators = (target?: ServerObject[]) => {
    /**
     * Adds a new ServerObject to the target array.
     * @param server - The ServerObject to add.
     * @returns true if the server was added, false if target is undefined.
     */
    const addServer = (server: ServerObject): boolean => {
      if (!target) {
        return false
      }
      target.push(server)
      return true
    }

    /**
     * Deletes a ServerObject at the specified index from the target array.
     * @param index - The index of the server to delete.
     * @returns true if the server was deleted, false if target is undefined.
     */
    const deleteServer = (url: string): boolean => {
      if (!target) {
        return false
      }
      const newTarget = [...target.filter((it) => it.url !== url)]
      target.splice(0, target.length)
      target.push(...newTarget)
      return true
    }

    return {
      addServer,
      deleteServer,
    }
  }

  /**
   * Returns mutators for a specific document by name.
   *
   * @param documentName - The name of the document to get mutators for
   * @returns An object containing mutators for requests, request examples, security schemes, environments, and cookies
   */
  const documentMutators = (documentName: string) => {
    const document = getDocument(store, documentName)

    if (document) {
      // Make sure the document has a servers array
      if (!document.servers) {
        document.servers = []
      }

      // Make sure the document has the securitySchema object
      if (!document.components) {
        document.components = {}
      }

      if (!document.components.securitySchemes) {
        document.components.securitySchemes = {}
      }
    }

    return {
      requestMutators: requestMutators(document),
      securitySchemeMutators: securitySchemeMutators(document?.components?.securitySchemes),
      serverMutators: serverMutators(document?.servers),
    }
  }

  /**
   * Returns mutators for the workspace-level configuration.
   *
   * @returns An object containing mutators for environments and cookies at the workspace level
   */
  const workspaceMutators = () => {
    const workspace = store.workspace

    // Make sure the workspace has a servers array
    if (!workspace['x-scalar-client-config-servers']) {
      workspace['x-scalar-client-config-servers'] = []
    }

    // Make sure the workspace has the securitySchema object
    if (!store.workspace['x-scalar-client-config-security-schemes']) {
      store.workspace['x-scalar-client-config-security-schemes'] = {}
    }

    return {
      serverMutators: serverMutators(store.workspace['x-scalar-client-config-servers']),
      securitySchemeMutators: securitySchemeMutators(store.workspace['x-scalar-client-config-security-schemes']),
    }
  }

  return {
    /**
     * Returns mutators for the workspace-level configuration.
     */
    workspace: () => workspaceMutators(),
    /**
     * Returns mutators for the currently active document.
     * Falls back to the first document if no active document is set.
     */
    active: () =>
      documentMutators(store.workspace['x-scalar-active-document'] ?? Object.keys(store.workspace.documents)[0] ?? ''),
    /**
     * Returns mutators for a specific document by name.
     *
     * @param name - The name of the document
     */
    doc: (name: string) => documentMutators(name),
  }
}

export {
  type AuthMeta,
  deleteSecurityScheme,
  updateSecurityScheme,
  updateSelectedAuthTab,
  updateSelectedScopes,
  updateSelectedSecuritySchemes,
} from './auth'
export { deleteCookie, upsertCookie } from './cookie'
export { createEmptyDocument, toggleSecurity, updateDocumentIcon, updateWatchMode } from './document'
export {
  upsertEnvironment,
  upsertEnvironmentVariable,
} from './environment'
export {
  type OperationExampleMeta,
  type OperationMeta,
  addOperationParameter,
  addOperationRequestBodyFormRow,
  createOperation,
  deleteAllOperationParameters,
  deleteOperationParameter,
  deleteOperationRequestBodyFormRow,
  updateOperationMethod,
  updateOperationParameter,
  updateOperationPath,
  updateOperationRequestBodyContentType,
  updateOperationRequestBodyExample,
  updateOperationRequestBodyFormRow,
  updateOperationSummary,
} from './operation'
export {
  addServer,
  deleteServer,
  updateSelectedServer,
  updateServer,
  updateServerVariables,
} from './server'
<<<<<<< HEAD
export {
  addTab,
  closeOtherTabs,
  closeTab,
  focusLastTab,
  focusTab,
  navigateNextTab,
  navigatePreviousTab,
  updateTabs,
} from './tabs'
=======
export { createTag } from './tag'
>>>>>>> 61c980ce
export { updateActiveProxy, updateColorMode, updateTheme } from './workspace'<|MERGE_RESOLUTION|>--- conflicted
+++ resolved
@@ -169,7 +169,6 @@
   updateServer,
   updateServerVariables,
 } from './server'
-<<<<<<< HEAD
 export {
   addTab,
   closeOtherTabs,
@@ -180,7 +179,5 @@
   navigatePreviousTab,
   updateTabs,
 } from './tabs'
-=======
 export { createTag } from './tag'
->>>>>>> 61c980ce
 export { updateActiveProxy, updateColorMode, updateTheme } from './workspace'