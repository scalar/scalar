--- conflicted
+++ resolved
@@ -11,14 +11,14 @@
   document['x-scalar-set-operation-security'] = !document['x-scalar-set-operation-security']
 }
 
-<<<<<<< HEAD
 export const updateWatchMode = (document: WorkspaceDocument | null, watchMode: boolean) => {
   if (!document) {
     return
   }
 
   document['x-scalar-watch-mode'] = watchMode
-=======
+}
+
 /**
  * Update the document icon and also update the corresponding sidebar entry
  *
@@ -33,5 +33,4 @@
   document['x-scalar-icon'] = icon
   // Update the sidebar document icon
   document['x-scalar-navigation'].icon = icon
->>>>>>> 1fbd8091
 }