--- conflicted
+++ resolved
@@ -8,8 +8,7 @@
     return
   }
 
-<<<<<<< HEAD
-  document['x-scalar-document-security'] = !document['x-scalar-document-security']
+  document['x-scalar-set-operation-security'] = !document['x-scalar-set-operation-security']
 }
 
 /**
@@ -26,7 +25,4 @@
   document['x-scalar-icon'] = icon
   // Update the sidebar document icon
   document['x-scalar-navigation'].icon = icon
-=======
-  document['x-scalar-set-operation-security'] = !document['x-scalar-set-operation-security']
->>>>>>> 4059e683
 }