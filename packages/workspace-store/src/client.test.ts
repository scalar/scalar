--- conflicted
+++ resolved
@@ -1086,24 +1086,7 @@
       expect(defaultDocument.openapi).toBe('3.1.1')
     })
 
-<<<<<<< HEAD
     it('does not write back the overrides to the intermediate object', async () => {
-      const store = createWorkspaceStore({
-        documents: [
-          {
-            name: 'default',
-            document: {
-              openapi: '3.0.0',
-              info: { title: 'My API', version: '1.0.0' },
-            },
-            overrides: {
-              openapi: '3.1.1',
-              info: { title: 'My Updated API', version: '2.0.0' },
-            },
-          },
-        ],
-=======
-    it('writes back the overrides to the intermediate object', async () => {
       const store = createWorkspaceStore()
       await store.addDocument({
         name: 'default',
@@ -1115,7 +1098,6 @@
           openapi: '3.1.1',
           info: { title: 'My Updated API', version: '2.0.0' },
         },
->>>>>>> 2888e184
       })
 
       const defaultDocument = store.workspace.documents['default']
@@ -1174,8 +1156,7 @@
       expect(newStore.workspace.documents['default']?.openapi).toBe('3.1.1')
     })
 
-    // TODO: check how we can revert changes made to the overrides
-    it('should revert the changes made to the overrides', async () => {
+    it('revert should never change the overrides fields', async () => {
       const store = createWorkspaceStore()
       await store.addDocument({
         name: 'default',
@@ -1204,7 +1185,7 @@
       // Revert the changes
       store.revertDocumentChanges('default')
 
-      expect(defaultDocument.info.title).toBe('My Updated API')
+      expect(defaultDocument.info.title).toBe('Edited title')
       expect(defaultDocument.info.version).toBe('2.0.0')
       expect(defaultDocument.openapi).toBe('3.1.1')
     })
