--- conflicted
+++ resolved
@@ -60,6 +60,7 @@
 describe('create-workspace-store', () => {
   let server: FastifyInstance
   const port = 9988
+  const url = `http://localhost:${port}`
   const url = `http://localhost:${port}`
 
   beforeEach(() => {
@@ -702,7 +703,6 @@
     })
   })
 
-<<<<<<< HEAD
   it('correctly resolves any `externalValue` on the example object', async () => {
     server.get('/', () => ({ someExample: { someKey: 'someValue' } }))
     await server.listen({ port })
@@ -842,8 +842,6 @@
     })
   })
 
-=======
->>>>>>> 0d502cb3
   describe('download original document', () => {
     it('gets the original document from the store json', async () => {
       const store = createWorkspaceStore()
