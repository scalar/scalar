--- conflicted
+++ resolved
@@ -65,11 +65,7 @@
     await server.close()
   })
 
-<<<<<<< HEAD
-  it('should correctly update workspace metadata', async () => {
-=======
   it('correctly update workspace metadata', async () => {
->>>>>>> dbbdd70d
     const store = await createWorkspaceStore({
       meta: {
         'x-scalar-theme': 'default',
@@ -84,11 +80,7 @@
     expect(store.workspace['x-scalar-theme']).toBe('saturn')
   })
 
-<<<<<<< HEAD
-  it('should correctly update document metadata', async () => {
-=======
   it('correctly update document metadata', async () => {
->>>>>>> dbbdd70d
     const store = await createWorkspaceStore({
       documents: [
         {
@@ -118,11 +110,7 @@
     expect(store.workspace.documents['default']['x-scalar-active-server']).toBe('server-3')
   })
 
-<<<<<<< HEAD
-  it('should correctly get the correct document', async () => {
-=======
   it('correctly get the correct document', async () => {
->>>>>>> dbbdd70d
     const store = await createWorkspaceStore({
       documents: [
         {
@@ -172,11 +160,7 @@
     })
   })
 
-<<<<<<< HEAD
-  it('should correctly add new documents', async () => {
-=======
   it('correctly add new documents', async () => {
->>>>>>> dbbdd70d
     const store = await createWorkspaceStore({
       documents: [],
     })
@@ -200,11 +184,7 @@
     })
   })
 
-<<<<<<< HEAD
-  it('should correctly resolve refs on the fly', async () => {
-=======
   it('correctly resolve refs on the fly', async () => {
->>>>>>> dbbdd70d
     const store = await createWorkspaceStore({
       documents: [
         {
@@ -270,11 +250,7 @@
     })
   })
 
-<<<<<<< HEAD
-  it('should correctly resolve chunks from the remote server', async () => {
-=======
   it('correctly resolve chunks from the remote server', async () => {
->>>>>>> dbbdd70d
     server.get('/*', (req, res) => {
       const path = req.url
       const contents = serverStore.get(path)
@@ -328,11 +304,7 @@
     })
   })
 
-<<<<<<< HEAD
-  it('should load files form the remote url', async () => {
-=======
   it('load files form the remote url', async () => {
->>>>>>> dbbdd70d
     const PORT = 9989
     const url = `http://localhost:${PORT}`
 
@@ -360,11 +332,7 @@
     expect(store.workspace.documents['new'].info?.title).toEqual(getDocument().info.title)
   })
 
-<<<<<<< HEAD
-  it('should handle circular references when we try to resolve all remote chunks recursively', async () => {
-=======
   it('handle circular references when we try to resolve all remote chunks recursively', async () => {
->>>>>>> dbbdd70d
     const getDocument = () => ({
       openapi: '3.0.0',
       info: { title: 'My API', version: '1.0.0' },
@@ -458,11 +426,7 @@
     expect((store.workspace.activeDocument?.components?.schemas?.['User'] as any)?.type).toBe('object')
   })
 
-<<<<<<< HEAD
-  it('should build the sidebar client side', async () => {
-=======
   it('build the sidebar client side', async () => {
->>>>>>> dbbdd70d
     const store = await createWorkspaceStore({
       documents: [],
     })
@@ -598,17 +562,10 @@
     })
   })
 
-<<<<<<< HEAD
-  it('should correctly get the config #1', () => {
-    const store = createWorkspaceStore({
-      config: {
-        'x-reference-config': {
-=======
   it('correctly get the config #1', () => {
     const store = createWorkspaceStore({
       config: {
         'x-scalar-reference-config': {
->>>>>>> dbbdd70d
           features: {
             showDownload: false,
           },
@@ -619,11 +576,7 @@
       },
     })
 
-<<<<<<< HEAD
-    expect(store.config['x-reference-config']).toEqual({
-=======
     expect(store.config['x-scalar-reference-config']).toEqual({
->>>>>>> dbbdd70d
       ...defaultReferenceConfig,
       features: {
         ...defaultReferenceConfig.features,
@@ -636,17 +589,10 @@
     })
   })
 
-<<<<<<< HEAD
-  it('should correctly get the config #2', () => {
-    const store = createWorkspaceStore({
-      config: {
-        'x-reference-config': {
-=======
   it('correctly get the config #2', () => {
     const store = createWorkspaceStore({
       config: {
         'x-scalar-reference-config': {
->>>>>>> dbbdd70d
           appearance: {
             css: 'body { background: #f0f0f0; }',
           },
@@ -662,11 +608,7 @@
         paths: {},
       },
       config: {
-<<<<<<< HEAD
-        'x-reference-config': {
-=======
         'x-scalar-reference-config': {
->>>>>>> dbbdd70d
           features: {
             showDownload: false,
           },
@@ -677,11 +619,7 @@
       },
     })
 
-<<<<<<< HEAD
-    expect(store.config['x-reference-config']).toEqual({
-=======
     expect(store.config['x-scalar-reference-config']).toEqual({
->>>>>>> dbbdd70d
       ...defaultReferenceConfig,
       features: {
         ...defaultReferenceConfig.features,
