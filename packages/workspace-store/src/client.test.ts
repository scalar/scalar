import { setTimeout } from 'node:timers/promises'
import { createWorkspaceStore } from '@/client'
import { defaultReferenceConfig } from '@/schemas/reference-config'
import { createServerWorkspaceStore } from '@/server'
import { consoleErrorSpy, resetConsoleSpies } from '@scalar/helpers/testing/console-spies'
import fastify, { type FastifyInstance } from 'fastify'
import { afterEach, beforeEach, describe, expect, it, vi } from 'vitest'

// Test document
const getDocument = (version?: string) => ({
  openapi: version ?? '3.0.0',
  info: { title: 'My API', version: '1.0.0' },
  components: {
    schemas: {
      User: {
        type: 'object',
        properties: {
          id: {
            type: 'string',
            description: 'The user ID',
          },
          name: {
            type: 'string',
            description: 'The user name',
          },
          email: {
            type: 'string',
            format: 'email',
            description: 'The user email',
          },
        },
      },
    },
  },
  paths: {
    '/users': {
      get: {
        summary: 'Get all users',
        responses: {
          '200': {
            description: 'Successful response',
            content: {
              'application/json': {
                schema: {
                  type: 'array',
                  items: {
                    $ref: '#/components/schemas/User',
                  },
                },
              },
            },
          },
        },
      },
    },
  },
})

describe('create-workspace-store', () => {
  let server: FastifyInstance
  const port = 9988

  beforeEach(() => {
    server = fastify({ logger: false })
  })

  afterEach(async () => {
    await server.close()
    await setTimeout(100)
  })

  it('correctly update workspace metadata', async () => {
    const store = await createWorkspaceStore({
      meta: {
        'x-scalar-theme': 'default',
        'x-scalar-dark-mode': false,
      },
    })

    store.update('x-scalar-dark-mode', true)
    store.update('x-scalar-theme', 'saturn')

    expect(store.workspace['x-scalar-dark-mode']).toBe(true)
    expect(store.workspace['x-scalar-theme']).toBe('saturn')
  })

  it('correctly update document metadata', async () => {
    const store = await createWorkspaceStore({
      documents: [
        {
          name: 'default',
          document: {
            openapi: '3.0.0',
            info: { title: 'My API' },
          },
          meta: {
            'x-scalar-active-auth': 'Bearer',
            'x-scalar-active-server': 'server-1',
          },
        },
      ],
    })

    // Should update the active document
    store.updateDocument('active', 'x-scalar-active-server', 'server-2')
    store.updateDocument('active', 'x-scalar-active-auth', undefined)
    expect(store.workspace.documents['default']['x-scalar-active-auth']).toBe(undefined)
    expect(store.workspace.documents['default']['x-scalar-active-server']).toBe('server-2')

    // Should update a specific document
    store.updateDocument('default', 'x-scalar-active-server', 'server-3')
    store.updateDocument('default', 'x-scalar-active-auth', 'Bearer')
    expect(store.workspace.documents['default']['x-scalar-active-auth']).toBe('Bearer')
    expect(store.workspace.documents['default']['x-scalar-active-server']).toBe('server-3')
  })

  it('correctly get the correct document', async () => {
    const store = await createWorkspaceStore({
      documents: [
        {
          name: 'default',
          document: {
            openapi: '3.0.0',
            info: { title: 'My API' },
          },
          meta: {
            'x-scalar-active-auth': 'Bearer',
            'x-scalar-active-server': 'server-1',
          },
        },
        {
          name: 'document2',
          document: {
            openapi: '3.0.0',
            info: { title: 'Second API' },
          },
          meta: {
            'x-scalar-active-auth': 'Bearer',
            'x-scalar-active-server': 'server-1',
          },
        },
      ],
      meta: {
        'x-scalar-active-document': 'default',
      },
    })

    // Correctly gets the active document
    expect(store.workspace.activeDocument?.info?.title).toBe('My API')

    store.update('x-scalar-active-document', 'document2')
    expect(store.workspace.activeDocument?.info?.title).toBe('Second API')

    // Correctly get a specific document
    expect(store.workspace.documents['default']).toEqual({
      info: {
        title: 'My API',
        version: '',
      },
      openapi: '3.1.1',
      'x-scalar-active-auth': 'Bearer',
      'x-scalar-active-server': 'server-1',
      'x-scalar-navigation': [],
    })
  })

  it('correctly add new documents', async () => {
    const store = await createWorkspaceStore({
      documents: [],
    })

    await store.addDocument({
      document: {
        openapi: '3.0.0',
        info: { title: 'My API' },
      },
      name: 'default',
    })

    store.update('x-scalar-active-document', 'default')
    expect(store.workspace.activeDocument).toEqual({
      info: {
        title: 'My API',
        version: '',
      },
      openapi: '3.1.1',
      'x-scalar-navigation': [],
    })
  })

  it('correctly resolve refs on the fly', async () => {
    const store = await createWorkspaceStore({
      documents: [
        {
          name: 'default',
          document: {
            openapi: '3.0.0',
            info: { title: 'My API' },
            components: {
              schemas: {
                User: {
                  type: 'object',
                  properties: {
                    id: {
                      type: 'string',
                      description: 'The user ID',
                    },
                    name: {
                      type: 'string',
                      description: 'The user name',
                    },
                    email: {
                      type: 'string',
                      format: 'email',
                      description: 'The user email',
                    },
                  },
                },
              },
            },
            paths: {
              '/users': {
                get: {
                  summary: 'Get all users',
                  responses: {
                    '200': {
                      description: 'Successful response',
                      content: {
                        'application/json': {
                          schema: {
                            type: 'array',
                            items: {
                              $ref: '#/components/schemas/User',
                            },
                          },
                        },
                      },
                    },
                  },
                },
              },
            },
          },
        },
      ],
    })

    expect(
      (store.workspace.activeDocument?.paths?.['/users'].get as any)?.responses?.[200].content['application/json']
        .schema.items.properties.name,
    ).toEqual({
      type: 'string',
      description: 'The user name',
    })
  })

  it('correctly resolve chunks from the remote server', async () => {
    server.get('/*', (req, res) => {
      const path = req.url
      const contents = serverStore.get(path)

      res.send(contents)
    })

    await server.listen({ port })

    const serverStore = await createServerWorkspaceStore({
      mode: 'ssr',
      baseUrl: `http://localhost:${port}`,
      documents: [
        {
          name: 'default',
          document: getDocument(),
        },
      ],
    })

    const store = createWorkspaceStore({
      documents: [
        {
          name: 'default',
          document: serverStore.getWorkspace().documents['default'],
        },
      ],
    })

    // The operation should not be resolved on the fly
    expect(store.workspace.activeDocument?.paths?.['/users']?.get).toEqual({
      '$ref': 'http://localhost:9988/default/operations/~1users/get#',
      $global: true,
    })

    // We resolve the ref
    await store.resolve(['paths', '/users', 'get'])

    // We expect the ref to have been resolved with the correct contents
    expect(store.workspace.activeDocument?.paths?.['/users'].get?.summary).toEqual(
      getDocument().paths['/users'].get.summary,
    )

    expect(
      (store.workspace.activeDocument?.paths?.['/users'].get as any).responses[200].content['application/json'].schema
        .items,
    ).toEqual({
      ...getDocument().components.schemas.User,
      'x-original-ref': '#/components/schemas/User',
    })
  })

  it('load files form the remote url', async () => {
    const url = `http://localhost:${port}`

    // Send the default document
    server.get('/', (_, reply) => {
      reply.send(getDocument())
    })

    await server.listen({ port })

    const store = createWorkspaceStore()

    await store.addDocument({
      url: url,
      name: 'default',
    })

    expect(Object.keys(store.workspace.documents)).toEqual(['default'])
    expect(store.workspace.documents['default'].info?.title).toEqual(getDocument().info.title)

    // Add a new remote file
    await store.addDocument({ name: 'new', url: url })

    expect(Object.keys(store.workspace.documents)).toEqual(['default', 'new'])
    expect(store.workspace.documents['new'].info?.title).toEqual(getDocument().info.title)
  })

  it('handle circular references when we try to resolve all remote chunks recursively', async () => {
    const getDocument = () => ({
      openapi: '3.0.0',
      info: { title: 'My API', version: '1.0.0' },
      components: {
        schemas: {
          User: {
            type: 'object',
            properties: {
              id: {
                type: 'string',
                description: 'The user ID',
              },
              name: {
                $ref: '#/components/schemas/Rec',
              },
            },
          },
          Rec: {
            type: 'object',
            properties: {
              id: {
                $ref: '#/components/schemas/User',
              },
            },
          },
        },
      },
      paths: {
        '/users': {
          get: {
            summary: 'Get all users',
            responses: {
              '200': {
                description: 'Successful response',
                content: {
                  'application/json': {
                    schema: {
                      type: 'array',
                      items: {
                        $ref: '#/components/schemas/User',
                      },
                    },
                  },
                },
              },
            },
          },
        },
      },
    })

    server.get('/*', (req, res) => {
      const path = req.url
      const contents = serverStore.get(path)

      res.send(contents)
    })

    await server.listen({ port })

    const serverStore = await createServerWorkspaceStore({
      mode: 'ssr',
      baseUrl: `http://localhost:${port}`,
      documents: [
        {
          name: 'default',
          document: getDocument(),
        },
      ],
    })

    const store = createWorkspaceStore({
      documents: [
        {
          name: 'default',
          document: serverStore.getWorkspace().documents['default'],
        },
      ],
    })

    // The operation should not be resolved on the fly
    expect(store.workspace.activeDocument?.paths?.['/users']?.get).toEqual({
      '$ref': `http://localhost:${port}/default/operations/~1users/get#`,
      $global: true,
    })

    // We resolve the ref
    await store.resolve(['paths', '/users', 'get'])

    expect((store.workspace.activeDocument?.components?.schemas?.['User'] as any)?.type).toBe('object')
  })

  it('build the sidebar client side', async () => {
    const store = await createWorkspaceStore({
      documents: [],
    })

    await store.addDocument({
      document: {
        openapi: '3.0.3',
        info: {
          title: 'Todo API',
          version: '1.0.0',
        },
        paths: {
          '/todos': {
            get: {
              summary: 'List all todos',
              responses: {
                200: {
                  description: 'A list of todos',
                  content: {
                    'application/json': {
                      schema: {
                        type: 'array',
                        items: {
                          $ref: '#/components/schemas/Todo',
                        },
                      },
                    },
                  },
                },
              },
            },
          },
        },
        components: {
          schemas: {
            Todo: {
              type: 'object',
              properties: {
                id: { 'type': 'string' },
                title: { 'type': 'string' },
                completed: { 'type': 'boolean' },
              },
            },
          },
        },
      },
      name: 'default',
    })

    store.update('x-scalar-active-document', 'default')
    expect(store.workspace.activeDocument).toEqual({
      'components': {
        'schemas': {
          'Todo': {
            'properties': {
              'completed': {
                'type': 'boolean',
              },
              'id': {
                'type': 'string',
              },
              'title': {
                'type': 'string',
              },
            },
            'type': 'object',
          },
        },
      },
      'info': {
        'title': 'Todo API',
        'version': '1.0.0',
      },
      'openapi': '3.1.1',
      'paths': {
        '/todos': {
          'get': {
            'responses': {
              '200': {
                'content': {
                  'application/json': {
                    'schema': {
                      'items': {
                        'x-original-ref': '#/components/schemas/Todo',
                        'properties': {
                          'completed': {
                            'type': 'boolean',
                          },
                          'id': {
                            'type': 'string',
                          },
                          'title': {
                            'type': 'string',
                          },
                        },
                        'type': 'object',
                      },
                      'type': 'array',
                    },
                  },
                },
                'description': 'A list of todos',
              },
            },
            'summary': 'List all todos',
          },
        },
      },
      'x-scalar-navigation': [
        {
          'id': 'List all todos',
          'method': 'get',
          'path': '/todos',
          'title': 'List all todos',
          ref: '#/paths/~1todos/get',
          type: 'operation',
        },
        {
          'children': [
            {
              'id': 'Todo',
              'name': 'Todo',
              'title': 'Todo',
              ref: '#/content/components/schemas/Todo',
              type: 'model',
            },
          ],
          'id': '',
          'title': 'Models',
          type: 'text',
        },
      ],
    })
  })

  it('correctly get the config #1', () => {
    const store = createWorkspaceStore({
      config: {
        'x-scalar-reference-config': {
          features: {
            showDownload: false,
          },
          appearance: {
            css: 'body { background: #f0f0f0; }',
          },
        },
      },
    })

    expect(store.config['x-scalar-reference-config']).toEqual({
      ...defaultReferenceConfig,
      features: {
        ...defaultReferenceConfig.features,
        showDownload: false,
      },
      appearance: {
        ...defaultReferenceConfig.appearance,
        css: 'body { background: #f0f0f0; }',
      },
    })
  })

  it('correctly get the config #2', () => {
    const store = createWorkspaceStore({
      config: {
        'x-scalar-reference-config': {
          appearance: {
            css: 'body { background: #f0f0f0; }',
          },
        },
      },
    })

    store.addDocumentSync({
      name: 'default',
      document: {
        openapi: '3.0.0',
        info: { title: 'My API', version: '1.0.0' },
        paths: {},
      },
      config: {
        'x-scalar-reference-config': {
          features: {
            showDownload: false,
          },
          appearance: {
            css: 'body { background: #f0f0f0; }\n.scalar-reference { color: red; }',
          },
        },
      },
    })

    expect(store.config['x-scalar-reference-config']).toEqual({
      ...defaultReferenceConfig,
      features: {
        ...defaultReferenceConfig.features,
        showDownload: false,
      },
      appearance: {
        ...defaultReferenceConfig.appearance,
        css: 'body { background: #f0f0f0; }\n.scalar-reference { color: red; }',
      },
    })
  })

  describe('download original document', () => {
    it('gets the original document from the store json', async () => {
      const store = createWorkspaceStore({
        documents: [
          {
            name: 'api-1',
            document: {
              info: { title: 'My API', version: '1.0.0' },
              openapi: '3.1.1',
            },
          },
          {
            name: 'api-2',
            document: {
              info: { title: 'My API 2', version: '1.2.0' },
              openapi: '3.1.1',
            },
          },
          {
            name: 'api-3',
            document: getDocument(),
          },
        ],
      })

      expect(store.exportDocument('api-1', 'json')).toBe(
        '{"info":{"title":"My API","version":"1.0.0"},"openapi":"3.1.1"}',
      )

      expect(store.exportDocument('api-2', 'json')).toBe(
        '{"info":{"title":"My API 2","version":"1.2.0"},"openapi":"3.1.1"}',
      )

      expect(store.exportDocument('api-3', 'json')).toBe(
        '{"openapi":"3.1.1","info":{"title":"My API","version":"1.0.0"},"components":{"schemas":{"User":{"type":"object","properties":{"id":{"type":"string","description":"The user ID"},"name":{"type":"string","description":"The user name"},"email":{"type":"string","format":"email","description":"The user email"}}}}},"paths":{"/users":{"get":{"summary":"Get all users","responses":{"200":{"description":"Successful response","content":{"application/json":{"schema":{"type":"array","items":{"$ref":"#/components/schemas/User"}}}}}}}}}}',
      )
    })

    it('gets the original document from the store yaml', async () => {
      const store = createWorkspaceStore({
        documents: [
          {
            name: 'api-1',
            document: {
              info: { title: 'My API', version: '1.0.0' },
              openapi: '3.1.1',
            },
          },
          {
            name: 'api-2',
            document: {
              info: { title: 'My API 2', version: '1.2.0' },
              openapi: '3.1.1',
            },
          },
          {
            name: 'api-3',
            document: getDocument(),
          },
        ],
      })

      expect(store.exportDocument('api-1', 'yaml')).toBe('info:\n  title: My API\n  version: 1.0.0\nopenapi: 3.1.1\n')

      expect(store.exportDocument('api-2', 'yaml')).toBe('info:\n  title: My API 2\n  version: 1.2.0\nopenapi: 3.1.1\n')

      expect(store.exportDocument('api-3', 'yaml')).toBe(
        `openapi: 3.1.1\ninfo:\n  title: My API\n  version: 1.0.0\ncomponents:\n  schemas:\n    User:\n      type: object\n      properties:\n        id:\n          type: string\n          description: The user ID\n        name:\n          type: string\n          description: The user name\n        email:\n          type: string\n          format: email\n          description: The user email\npaths:\n  /users:\n    get:\n      summary: Get all users\n      responses:\n        "200":\n          description: Successful response\n          content:\n            application/json:\n              schema:\n                type: array\n                items:\n                  $ref: "#/components/schemas/User"\n`,
      )
    })
  })

  describe('save document', () => {
    it('writes back to the original document', async () => {
      const store = createWorkspaceStore({
        documents: [
          {
            name: 'api-1',
            document: {
              info: { title: 'My API', version: '1.0.0' },
              openapi: '3.1.1',
            },
          },
          {
            name: 'api-2',
            document: {
              info: { title: 'My API 2', version: '1.2.0' },
              openapi: '3.1.1',
            },
          },
          {
            name: 'api-3',
            document: getDocument(),
          },
        ],
      })

      if (store.workspace.documents['api-3']?.info?.title) {
        store.workspace.documents['api-3'].info.title = 'Updated API'
      }

      // Write the changes back to the original document
      store.saveDocument('api-3')

      // Should return the original document without any modifications
      expect(store.exportDocument('api-1', 'json')).toBe(
        '{"info":{"title":"My API","version":"1.0.0"},"openapi":"3.1.1"}',
      )

      expect(store.exportDocument('api-2', 'json')).toBe(
        '{"info":{"title":"My API 2","version":"1.2.0"},"openapi":"3.1.1"}',
      )

      // Should return the updated document without any extensions
      expect(store.exportDocument('api-3', 'json')).toEqual(
        '{"openapi":"3.1.1","info":{"title":"Updated API","version":"1.0.0"},"components":{"schemas":{"User":{"type":"object","properties":{"id":{"type":"string","description":"The user ID"},"name":{"type":"string","description":"The user name"},"email":{"type":"string","format":"email","description":"The user email"}}}}},"paths":{"/users":{"get":{"summary":"Get all users","responses":{"200":{"description":"Successful response","content":{"application/json":{"schema":{"type":"array","items":{"$ref":"#/components/schemas/User"}}}}}}}}}}',
      )
    })

    it('does not write back external bundled documents', async () => {
      const document = getDocument()

      server.get('/*', () => {
        return { description: 'This is an external document' }
      })

      await server.listen({ port })

      const store = createWorkspaceStore({
        documents: [
          {
            name: 'default',
            document: {
              ...document,
              paths: {
                ...document.paths,
                '/external': {
                  get: {
                    $ref: `http://localhost:${port}`,
                  },
                },
              },
            },
          },
        ],
      })

      if (store.workspace.activeDocument?.info?.title) {
        store.workspace.activeDocument.info.title = 'Updated API'
      }

      // Bundle external documents
      await store.resolve(['paths'])

      // Write the changes back to the original document
      store.saveDocument('default')

      // Should return the updated document without any extensions
      expect(store.exportDocument('default', 'json')).toEqual(
        '{"openapi":"3.1.1","info":{"title":"Updated API","version":"1.0.0"},"components":{"schemas":{"User":{"type":"object","properties":{"id":{"type":"string","description":"The user ID"},"name":{"type":"string","description":"The user name"},"email":{"type":"string","format":"email","description":"The user email"}}}}},"paths":{"/users":{"get":{"summary":"Get all users","responses":{"200":{"description":"Successful response","content":{"application/json":{"schema":{"type":"array","items":{"$ref":"#/components/schemas/User"}}}}}}}},"/external":{"get":{"$ref":"http://localhost:9988"}}}}',
      )
    })
  })

  describe('revert', () => {
    it('should revert the changes made to the document', async () => {
      const store = createWorkspaceStore({
        documents: [
          {
            name: 'api-1',
            document: {
              info: { title: 'My API', version: '1.0.0' },
              openapi: '3.1.1',
            },
          },
          {
            name: 'api-2',
            document: {
              info: { title: 'My API 2', version: '1.2.0' },
              openapi: '3.1.1',
            },
          },
          {
            name: 'api-3',
            document: getDocument(),
          },
        ],
      })

      if (store.workspace.documents['api-3']?.info?.title) {
        store.workspace.documents['api-3'].info.title = 'Updated API'
      }

      expect(store.workspace?.documents['api-3']?.info?.title).toBe('Updated API')

      // Revert the changes
      store.revertDocumentChanges('api-3')

      // Should return the original document without any modifications
      expect(store.exportDocument('api-1', 'json')).toBe(
        '{"info":{"title":"My API","version":"1.0.0"},"openapi":"3.1.1"}',
      )

      expect(store.exportDocument('api-2', 'json')).toBe(
        '{"info":{"title":"My API 2","version":"1.2.0"},"openapi":"3.1.1"}',
      )

      // Should return the updated document without any extensions
      expect(store.exportDocument('api-3', 'json')).toEqual(
        '{"openapi":"3.1.1","info":{"title":"My API","version":"1.0.0"},"components":{"schemas":{"User":{"type":"object","properties":{"id":{"type":"string","description":"The user ID"},"name":{"type":"string","description":"The user name"},"email":{"type":"string","format":"email","description":"The user email"}}}}},"paths":{"/users":{"get":{"summary":"Get all users","responses":{"200":{"description":"Successful response","content":{"application/json":{"schema":{"type":"array","items":{"$ref":"#/components/schemas/User"}}}}}}}}}}',
      )
    })
  })

  describe('export', () => {
    it('should export the workspace internal state as a json document', () => {
      const store = createWorkspaceStore({
        documents: [
          {
            name: 'default',
            document: {
              openapi: '3.0.0',
              info: {
                title: 'My API',
                version: '1.0.0',
              },
            },
            config: {
              'x-scalar-reference-config': {
                features: {
                  showModels: false,
                  showDownload: false,
                },
              },
            },
            meta: {
              'x-scalar-active-server': 'server-1',
            },
          },
        ],
        meta: {
          'x-scalar-active-document': 'default',
          'x-scalar-dark-mode': true,
          'x-scalar-default-client': 'c/libcurl',
          'x-scalar-theme': 'saturn',
        },
      })

      store.addDocumentSync({
        name: 'pet-store',
        document: {
          openapi: '3.0.0',
          info: {
            title: 'Pet Store API',
            version: '1.0.0',
          },
          paths: {
            '/users': {
              get: {
                description: 'Get all users',
              },
            },
          },
        },
      })

      expect(store.exportWorkspace()).toBe(
        JSON.stringify({
          documents: {
            default: {
              openapi: '3.1.1',
              info: { title: 'My API', version: '1.0.0' },
              'x-scalar-navigation': [],
              'x-scalar-active-server': 'server-1',
            },
            'pet-store': {
              openapi: '3.1.1',
              info: { title: 'Pet Store API', version: '1.0.0' },
              paths: { '/users': { get: { description: 'Get all users' } } },
              'x-scalar-navigation': [
                {
                  id: '',
                  title: '/users',
                  path: '/users',
                  method: 'get',
                  ref: '#/paths/~1users/get',
                  type: 'operation',
                },
              ],
            },
          },
          meta: {
            'x-scalar-active-document': 'default',
            'x-scalar-dark-mode': true,
            'x-scalar-default-client': 'c/libcurl',
            'x-scalar-theme': 'saturn',
          },
          documentConfigs: {
            default: { 'x-scalar-reference-config': { 'features': { 'showModels': false, 'showDownload': false } } },
            'pet-store': {},
          },
          originalDocuments: {
            default: {
              openapi: '3.1.1',
              info: { title: 'My API', version: '1.0.0' },
              'x-scalar-active-server': 'server-1',
            },
            'pet-store': {
              openapi: '3.1.1',
              info: { title: 'Pet Store API', version: '1.0.0' },
              paths: { '/users': { get: { description: 'Get all users' } } },
            },
          },
          intermediateDocuments: {
            default: {
              openapi: '3.1.1',
              info: { title: 'My API', version: '1.0.0' },
              'x-scalar-active-server': 'server-1',
            },
            'pet-store': {
              openapi: '3.1.1',
              info: { title: 'Pet Store API', version: '1.0.0' },
              'paths': { '/users': { 'get': { 'description': 'Get all users' } } },
            },
          },
        }),
      )
    })
  })

  describe('loadWorkspace', () => {
    it('should load the workspace from a json document', () => {
      const store = createWorkspaceStore()

      // Load the workspace form a json document
      store.loadWorkspace(
        JSON.stringify({
          documents: {
            default: {
              openapi: '3.1.1',
              info: { title: 'My API', version: '1.0.0' },
              'x-scalar-navigation': [],
              'x-scalar-active-server': 'server-1',
            },
            'pet-store': {
              openapi: '3.1.1',
              info: { title: 'Pet Store API', version: '1.0.0' },
              paths: { '/users': { get: { description: 'Get all users' } } },
              'x-scalar-navigation': [
                {
                  id: '',
                  title: '/users',
                  path: '/users',
                  method: 'get',
                  ref: '#/paths/~1users/get',
                  type: 'operation',
                },
              ],
            },
          },
          meta: {
            'x-scalar-active-document': 'default',
            'x-scalar-dark-mode': true,
            'x-scalar-default-client': 'c/libcurl',
            'x-scalar-theme': 'saturn',
          },
          documentConfigs: {
            default: { 'x-scalar-reference-config': { 'features': { 'showModels': false, 'showDownload': false } } },
            'pet-store': {},
          },
          originalDocuments: {
            default: {
              openapi: '3.1.1',
              info: { title: 'My API', version: '1.0.0' },
              'x-scalar-active-server': 'server-1',
            },
            'pet-store': {
              openapi: '3.1.1',
              info: { title: 'Pet Store API', version: '1.0.0' },
              paths: { '/users': { get: { description: 'Get all users' } } },
            },
          },
          intermediateDocuments: {
            default: {
              openapi: '3.1.1',
              info: { title: 'My API', version: '1.0.0' },
              'x-scalar-active-server': 'server-1',
            },
            'pet-store': {
              openapi: '3.1.1',
              info: { title: 'Pet Store API', version: '1.0.0' },
              'paths': { '/users': { 'get': { 'description': 'Get all users' } } },
            },
          },
        }),
      )

      // Should have loaded the workspace correctly
      expect(store.workspace.activeDocument).toEqual({
        openapi: '3.1.1',
        info: { title: 'My API', version: '1.0.0' },
        'x-scalar-navigation': [],
        'x-scalar-active-server': 'server-1',
      })

      expect(store.config['x-scalar-reference-config'].features.showModels).toBe(false)
      expect(store.config['x-scalar-reference-config'].features.showDownload).toBe(false)

      expect(store.workspace.documents).toEqual({
        default: {
          openapi: '3.1.1',
          info: { title: 'My API', version: '1.0.0' },
          'x-scalar-navigation': [],
          'x-scalar-active-server': 'server-1',
        },
        'pet-store': {
          openapi: '3.1.1',
          info: { title: 'Pet Store API', version: '1.0.0' },
          paths: { '/users': { get: { description: 'Get all users' } } },
          'x-scalar-navigation': [
            {
              id: '',
              title: '/users',
              path: '/users',
              method: 'get',
              ref: '#/paths/~1users/get',
              type: 'operation',
            },
          ],
        },
      })

      expect(store.workspace['x-scalar-theme']).toBe('saturn')
      expect(store.workspace['x-scalar-dark-mode']).toBe(true)
      expect(store.workspace['x-scalar-active-document']).toBe('default')
      expect(store.workspace['x-scalar-default-client']).toBe('c/libcurl')
    })
  })

<<<<<<< HEAD
  describe('override documents', () => {
    it('override documents with new content', async () => {
      const store = createWorkspaceStore({
        documents: [
          {
            name: 'default',
            document: {
              openapi: '3.0.0',
              info: { title: 'My API', version: '1.0.0' },
            },
            overrides: {
              openapi: '3.1.1',
              info: { title: 'My Updated API', version: '2.0.0' },
            },
          },
        ],
      })

      expect(store.workspace.documents['default'].info.title).toBe('My Updated API')
      expect(store.workspace.documents['default'].info.version).toBe('2.0.0')
      expect(store.workspace.documents['default'].openapi).toBe('3.1.1')
    })

    it('edit the override values', async () => {
      const store = createWorkspaceStore({
        documents: [
          {
            name: 'default',
            document: {
              openapi: '3.0.0',
              info: { title: 'My API', version: '1.0.0' },
            },
            overrides: {
              openapi: '3.1.1',
              info: { title: 'My Updated API', version: '2.0.0' },
            },
          },
        ],
      })

      store.workspace.documents['default'].info.title = 'Edited title'

      expect(store.workspace.documents['default'].info.title).toBe('Edited title')
      expect(store.workspace.documents['default'].info.version).toBe('2.0.0')
      expect(store.workspace.documents['default'].openapi).toBe('3.1.1')
    })

    it('writes back the overrides to the intermediate object', async () => {
      const store = createWorkspaceStore({
        documents: [
          {
            name: 'default',
            document: {
              openapi: '3.0.0',
              info: { title: 'My API', version: '1.0.0' },
            },
            overrides: {
              openapi: '3.1.1',
              info: { title: 'My Updated API', version: '2.0.0' },
            },
          },
        ],
      })

      store.workspace.documents['default'].info.title = 'Edited title'

      expect(store.workspace.documents['default'].info.title).toBe('Edited title')
      expect(store.workspace.documents['default'].info.version).toBe('2.0.0')
      expect(store.workspace.documents['default'].openapi).toBe('3.1.1')

      store.saveDocument('default')
      expect(store.exportDocument('default', 'json')).toBe(
        '{"openapi":"3.1.1","info":{"title":"Edited title","version":"2.0.0"}}',
      )
    })

    it('should preserve overrides when exporting and reloading the workspace', async () => {
      const store = createWorkspaceStore({
        documents: [
          {
            name: 'default',
            document: {
              openapi: '3.0.0',
              info: { title: 'My API', version: '1.0.0' },
            },
            overrides: {
              openapi: '3.1.1',
              info: { title: 'My Updated API', version: '2.0.0' },
            },
          },
        ],
      })

      store.workspace.documents['default'].info.title = 'Edited title'

      expect(store.workspace.documents['default'].info.title).toBe('Edited title')
      expect(store.workspace.documents['default'].info.version).toBe('2.0.0')
      expect(store.workspace.documents['default'].openapi).toBe('3.1.1')

      store.saveDocument('default')
      const exported = store.exportWorkspace()

      // Create a new store and load the exported workspace
      const newStore = createWorkspaceStore()
      newStore.loadWorkspace(exported)

      expect(newStore.workspace.documents['default'].info.title).toBe('Edited title')
      expect(newStore.workspace.documents['default'].info.version).toBe('2.0.0')
      expect(newStore.workspace.documents['default'].openapi).toBe('3.1.1')
    })

    it('should revert the changes made to the overrides', async () => {
      const store = createWorkspaceStore({
        documents: [
          {
            name: 'default',
            document: {
              openapi: '3.0.0',
              info: { title: 'My API', version: '1.0.0' },
            },
            overrides: {
              openapi: '3.1.1',
              info: { title: 'My Updated API', version: '2.0.0' },
            },
          },
        ],
      })

      store.workspace.documents['default'].info.title = 'Edited title'

      expect(store.workspace.documents['default'].info.title).toBe('Edited title')
      expect(store.workspace.documents['default'].info.version).toBe('2.0.0')
      expect(store.workspace.documents['default'].openapi).toBe('3.1.1')

      // Revert the changes
      store.revertDocumentChanges('default')

      expect(store.workspace.documents['default'].info.title).toBe('My Updated API')
      expect(store.workspace.documents['default'].info.version).toBe('2.0.0')
      expect(store.workspace.documents['default'].openapi).toBe('3.1.1')
    })
  })

  describe('importWorkspaceFromSpecification', () => {
    let server: FastifyInstance
    const port = 9989

    const url = `http://localhost:${port}`

    beforeEach(() => {
      server = fastify({ logger: false })
    })

    afterEach(async () => {
      await server.close()
      await setTimeout(100)
    })

    it('should create a workspace form a specification file', async () => {
      server.get('/default', () => {
        return getDocument()
      })
      await server.listen({ port })

      const store = createWorkspaceStore()
      await store.importWorkspaceFromSpecification({
        info: {
          title: 'Scalar Workspace',
        },
        workspace: 'draft',
        documents: {
          'default': {
            $ref: `${url}/default`,
          },
        },
      })

      expect(store.exportWorkspace()).toBe(
        '{"documents":{"default":{"openapi":"3.1.1","info":{"title":"My API","version":"1.0.0"},"components":{"schemas":{"User":{"type":"object","properties":{"id":{"type":"string","description":"The user ID"},"name":{"type":"string","description":"The user name"},"email":{"type":"string","format":"email","description":"The user email"}}}}},"paths":{"/users":{"get":{"summary":"Get all users","responses":{"200":{"description":"Successful response","content":{"application/json":{"schema":{"type":"array","items":{"$ref":"#/components/schemas/User"}}}}}}}}},"x-scalar-navigation":[{"id":"Get all users","title":"Get all users","path":"/users","method":"get","ref":"#/paths/~1users/get","type":"operation"},{"id":"","title":"Models","children":[{"id":"User","title":"User","name":"User","ref":"#/content/components/schemas/User","type":"model"}],"type":"text"}]}},"meta":{},"documentConfigs":{"default":{}},"originalDocuments":{"default":{"openapi":"3.1.1","info":{"title":"My API","version":"1.0.0"},"components":{"schemas":{"User":{"type":"object","properties":{"id":{"type":"string","description":"The user ID"},"name":{"type":"string","description":"The user name"},"email":{"type":"string","format":"email","description":"The user email"}}}}},"paths":{"/users":{"get":{"summary":"Get all users","responses":{"200":{"description":"Successful response","content":{"application/json":{"schema":{"type":"array","items":{"$ref":"#/components/schemas/User"}}}}}}}}}}},"intermediateDocuments":{"default":{"openapi":"3.1.1","info":{"title":"My API","version":"1.0.0"},"components":{"schemas":{"User":{"type":"object","properties":{"id":{"type":"string","description":"The user ID"},"name":{"type":"string","description":"The user name"},"email":{"type":"string","format":"email","description":"The user email"}}}}},"paths":{"/users":{"get":{"summary":"Get all users","responses":{"200":{"description":"Successful response","content":{"application/json":{"schema":{"type":"array","items":{"$ref":"#/components/schemas/User"}}}}}}}}}}}}',
      )
    })

    it('should add the overrides to the workspace when we import from the specifications', async () => {
      server.get('/default', () => {
        return getDocument()
      })
      await server.listen({ port })

      const store = createWorkspaceStore()
      await store.importWorkspaceFromSpecification({
        info: {
          title: 'Scalar Workspace',
        },
        workspace: 'draft',
        documents: {
          'default': {
            $ref: `http://localhost:${port}/default`,
          },
        },
        overrides: {
          default: {
            openapi: '3.1.1',
            info: { title: 'My Updated API', version: '2.0.0' },
          },
        },
      })

      expect(store.workspace.documents['default'].info.title).toBe('My Updated API')
=======
  describe('addDocument error handling', () => {
    beforeEach(() => {
      resetConsoleSpies()
    })

    afterEach(() => {
      resetConsoleSpies()
    })

    it('logs specific error when resolve.ok is false', async () => {
      const store = createWorkspaceStore()

      // Mock fetch to return a failed response
      const mockFetch = vi.fn().mockResolvedValue({
        ok: false,
        status: 404,
        statusText: 'Not Found',
      })

      await store.addDocument({
        name: 'failed-doc',
        url: 'https://example.com/api.json',
        fetch: mockFetch,
      })

      expect(consoleErrorSpy).toHaveBeenCalledWith("Failed to fetch document 'failed-doc': request was not successful")
      expect(consoleErrorSpy).toHaveBeenCalledTimes(1)
    })

    it('logs specific error when resolve.data is not an object', async () => {
      const store = createWorkspaceStore()

      // Mock fetch to return a successful response but with non-object data
      const mockFetch = vi.fn().mockResolvedValue({
        ok: true,
        text: () => Promise.resolve('not an object'),
      })

      await store.addDocument({
        name: 'invalid-doc',
        url: 'https://example.com/api.json',
        fetch: mockFetch,
      })

      expect(consoleErrorSpy).toHaveBeenCalledWith(
        "Failed to load document 'invalid-doc': response data is not a valid object",
      )
      expect(consoleErrorSpy).toHaveBeenCalledTimes(1)
    })

    it('allows relative urls', async () => {
      const store = createWorkspaceStore()

      // We dont' care about the response, we just want to make sure the fetch is called
      const mockFetch = vi.fn().mockResolvedValue({
        ok: true,
      })

      await store.addDocument({
        name: 'relative-doc',
        url: 'examples/openapi.json',
        fetch: mockFetch,
      })

      expect(mockFetch).toHaveBeenCalledWith('examples/openapi.json', { headers: undefined })
    })

    it('logs different errors for different failure conditions', async () => {
      const store = createWorkspaceStore()

      // Test first condition: resolve.ok is false
      const mockFetch1 = vi.fn().mockResolvedValue({
        ok: false,
        status: 500,
        statusText: 'Internal Server Error',
      })

      await store.addDocument({
        name: 'server-error-doc',
        url: 'https://example.com/api.json',
        fetch: mockFetch1,
      })

      expect(consoleErrorSpy).toHaveBeenCalledWith(
        "Failed to fetch document 'server-error-doc': request was not successful",
      )

      // Reset the spy
      resetConsoleSpies()

      // Test second condition: resolve.data is not an object
      const mockFetch2 = vi.fn().mockResolvedValue({
        ok: true,
        text: () => Promise.resolve(null),
      })

      await store.addDocument({
        name: 'null-data-doc',
        url: 'https://example.com/api2.json',
        fetch: mockFetch2,
      })

      expect(consoleErrorSpy).toHaveBeenCalledWith(
        "Failed to load document 'null-data-doc': response data is not a valid object",
      )
>>>>>>> 2e2f50a4
    })
  })
})<|MERGE_RESOLUTION|>--- conflicted
+++ resolved
@@ -1072,7 +1072,6 @@
     })
   })
 
-<<<<<<< HEAD
   describe('override documents', () => {
     it('override documents with new content', async () => {
       const store = createWorkspaceStore({
@@ -1281,7 +1280,9 @@
       })
 
       expect(store.workspace.documents['default'].info.title).toBe('My Updated API')
-=======
+    })
+  })
+
   describe('addDocument error handling', () => {
     beforeEach(() => {
       resetConsoleSpies()
@@ -1387,7 +1388,6 @@
       expect(consoleErrorSpy).toHaveBeenCalledWith(
         "Failed to load document 'null-data-doc': response data is not a valid object",
       )
->>>>>>> 2e2f50a4
     })
   })
 })