import { type Static, Type } from '@scalar/typebox'

import { compose } from '@/schemas/compose'
<<<<<<< HEAD

/** Common properties used across all OAuth flows */
const OAuthFlowCommonSchema = Type.Object({
  /** The URL to be used for obtaining refresh tokens. This MUST be in the form of a URL. The OAuth2 standard requires the use of TLS. */
  refreshUrl: Type.Optional(Type.String()),
  /** REQUIRED. The available scopes for the OAuth2 security scheme. A map between the scope name and a short description for it. The map MAY be empty. */
  scopes: Type.Record(Type.String(), Type.String()),
  /** Extension to save the client Id associated with an oauth flow */
  'x-scalar-client-id': Type.String(),
  /** The auth token */
  'x-scalar-secret-token': Type.Optional(Type.String()),
  /** Additional query parameters for the OAuth authorization request. Example: { prompt: 'consent', audience: 'scalar' }. */
  'x-scalar-security-query': Type.Optional(Type.Record(Type.String(), Type.String())),
  /** Additional body parameters for the OAuth token request. Example: { audience: 'foo' }. */
  'x-scalar-security-body': Type.Optional(Type.Record(Type.String(), Type.String())),
  /** Extension to specify custom token name in the response (defaults to 'access_token') */
  'x-tokenName': Type.Optional(Type.String()),
})
=======
import { XScalarCredentialsLocationSchema } from '@/schemas/extensions/security/x-scalar-credentials-location'
import { XScalarSecurityBody } from '@/schemas/extensions/security/x-scalar-security-body'
import { XScalarSecurityQuery } from '@/schemas/extensions/security/x-scalar-security-query'
import {
  XScalarSecretClientIdSchema,
  XScalarSecretClientSecretSchema,
  XScalarSecretHTTPSchema,
  XScalarSecretRedirectUriSchema,
  XScalarSecretTokenSchema,
} from '@/schemas/extensions/security/x-scalar-security-secrets'
import { XTokenName } from '@/schemas/extensions/security/x-tokenName'
import { XusePkceSchema } from '@/schemas/extensions/security/x-use-pkce'

/** Common properties used across all OAuth flows */
const OAuthFlowCommonSchema = compose(
  Type.Object({
    /** The URL to be used for obtaining refresh tokens. This MUST be in the form of a URL. The OAuth2 standard requires the use of TLS. */
    refreshUrl: Type.String(),
    /** REQUIRED. The available scopes for the OAuth2 security scheme. A map between the scope name and a short description for it. The map MAY be empty. */
    scopes: Type.Record(Type.String(), Type.String()),
  }),
  XScalarSecretClientIdSchema,
  XScalarSecretTokenSchema,
  XScalarSecurityQuery,
  XScalarSecurityBody,
  XTokenName,
  XScalarCredentialsLocationSchema,
)
>>>>>>> db5b6492

/** Configuration for the OAuth Implicit flow */
export const OAuthFlowImplicitSchema = compose(
  OAuthFlowCommonSchema,
  Type.Object({
    /** REQUIRED. The authorization URL to be used for this flow. This MUST be in the form of a URL. The OAuth2 standard requires the use of TLS. */
    authorizationUrl: Type.String(),
  }),
<<<<<<< HEAD
  Type.Object({
    'x-scalar-redirect-uri': Type.String(),
  }),
=======
  XScalarSecretRedirectUriSchema,
>>>>>>> db5b6492
)

/** Configuration for the OAuth Resource Owner Password flow */
export const OAuthFlowPasswordSchema = compose(
  OAuthFlowCommonSchema,
  Type.Object({
    /** REQUIRED. The token URL to be used for this flow. This MUST be in the form of a URL. The OAuth2 standard requires the use of TLS. */
    tokenUrl: Type.String(),
  }),
<<<<<<< HEAD
  Type.Object({
    'x-scalar-client-secret': Type.String(),
    'x-scalar-username': Type.String(),
    'x-scalar-password': Type.String(),
    'x-scalar-credentials-location': Type.Optional(Type.Union([Type.Literal('header'), Type.Literal('body')])),
  }),
=======
  XScalarSecretHTTPSchema,
  XScalarSecretClientSecretSchema,
>>>>>>> db5b6492
)

/** Configuration for the OAuth Client Credentials flow. Previously called application in OpenAPI 2.0. */
export const OAuthFlowClientCredentialsSchema = compose(
  OAuthFlowCommonSchema,
  Type.Object({
    /** REQUIRED. The token URL to be used for this flow. This MUST be in the form of a URL. The OAuth2 standard requires the use of TLS. */
    tokenUrl: Type.String(),
  }),
<<<<<<< HEAD
  Type.Object({
    'x-scalar-client-secret': Type.String(),
    'x-scalar-credentials-location': Type.Optional(Type.Union([Type.Literal('header'), Type.Literal('body')])),
  }),
=======
  XScalarSecretClientSecretSchema,
>>>>>>> db5b6492
)

/** Configuration for the OAuth Authorization Code flow. Previously called accessCode in OpenAPI 2.0. */
export const OAuthFlowAuthorizationCodeSchema = compose(
  OAuthFlowCommonSchema,
  Type.Object({
    /** REQUIRED. The authorization URL to be used for this flow. This MUST be in the form of a URL. The OAuth2 standard requires the use of TLS. */
    authorizationUrl: Type.String(),
    /** REQUIRED. The token URL to be used for this flow. This MUST be in the form of a URL. The OAuth2 standard requires the use of TLS. */
    tokenUrl: Type.String(),
  }),
<<<<<<< HEAD
  Type.Object({
    'x-scalar-client-secret': Type.String(),
    'x-scalar-redirect-uri': Type.String(),
    'x-usePkce': Type.Union([Type.Literal('no'), Type.Literal('SHA-256'), Type.Literal('plain')]),
    'x-scalar-credentials-location': Type.Optional(Type.Union([Type.Literal('header'), Type.Literal('body')])),
  }),
=======
  XScalarSecretClientSecretSchema,
  XScalarSecretRedirectUriSchema,
  XusePkceSchema,
>>>>>>> db5b6492
)

/** Union of all OAuth flow schemas */
export const OAuthFlowObjectSchemaDefinition = Type.Union([
  OAuthFlowImplicitSchema,
  OAuthFlowPasswordSchema,
  OAuthFlowClientCredentialsSchema,
  OAuthFlowAuthorizationCodeSchema,
])

export type OAuthFlowImplicit = Static<typeof OAuthFlowImplicitSchema>
export type OAuthFlowPassword = Static<typeof OAuthFlowPasswordSchema>
export type OAuthFlowClientCredentials = Static<typeof OAuthFlowClientCredentialsSchema>
export type OAuthFlowAuthorizationCode = Static<typeof OAuthFlowAuthorizationCodeSchema>

export type OAuthFlow = OAuthFlowImplicit | OAuthFlowPassword | OAuthFlowClientCredentials | OAuthFlowAuthorizationCode<|MERGE_RESOLUTION|>--- conflicted
+++ resolved
@@ -1,26 +1,6 @@
 import { type Static, Type } from '@scalar/typebox'
 
 import { compose } from '@/schemas/compose'
-<<<<<<< HEAD
-
-/** Common properties used across all OAuth flows */
-const OAuthFlowCommonSchema = Type.Object({
-  /** The URL to be used for obtaining refresh tokens. This MUST be in the form of a URL. The OAuth2 standard requires the use of TLS. */
-  refreshUrl: Type.Optional(Type.String()),
-  /** REQUIRED. The available scopes for the OAuth2 security scheme. A map between the scope name and a short description for it. The map MAY be empty. */
-  scopes: Type.Record(Type.String(), Type.String()),
-  /** Extension to save the client Id associated with an oauth flow */
-  'x-scalar-client-id': Type.String(),
-  /** The auth token */
-  'x-scalar-secret-token': Type.Optional(Type.String()),
-  /** Additional query parameters for the OAuth authorization request. Example: { prompt: 'consent', audience: 'scalar' }. */
-  'x-scalar-security-query': Type.Optional(Type.Record(Type.String(), Type.String())),
-  /** Additional body parameters for the OAuth token request. Example: { audience: 'foo' }. */
-  'x-scalar-security-body': Type.Optional(Type.Record(Type.String(), Type.String())),
-  /** Extension to specify custom token name in the response (defaults to 'access_token') */
-  'x-tokenName': Type.Optional(Type.String()),
-})
-=======
 import { XScalarCredentialsLocationSchema } from '@/schemas/extensions/security/x-scalar-credentials-location'
 import { XScalarSecurityBody } from '@/schemas/extensions/security/x-scalar-security-body'
 import { XScalarSecurityQuery } from '@/schemas/extensions/security/x-scalar-security-query'
@@ -49,7 +29,6 @@
   XTokenName,
   XScalarCredentialsLocationSchema,
 )
->>>>>>> db5b6492
 
 /** Configuration for the OAuth Implicit flow */
 export const OAuthFlowImplicitSchema = compose(
@@ -58,13 +37,7 @@
     /** REQUIRED. The authorization URL to be used for this flow. This MUST be in the form of a URL. The OAuth2 standard requires the use of TLS. */
     authorizationUrl: Type.String(),
   }),
-<<<<<<< HEAD
-  Type.Object({
-    'x-scalar-redirect-uri': Type.String(),
-  }),
-=======
   XScalarSecretRedirectUriSchema,
->>>>>>> db5b6492
 )
 
 /** Configuration for the OAuth Resource Owner Password flow */
@@ -74,17 +47,8 @@
     /** REQUIRED. The token URL to be used for this flow. This MUST be in the form of a URL. The OAuth2 standard requires the use of TLS. */
     tokenUrl: Type.String(),
   }),
-<<<<<<< HEAD
-  Type.Object({
-    'x-scalar-client-secret': Type.String(),
-    'x-scalar-username': Type.String(),
-    'x-scalar-password': Type.String(),
-    'x-scalar-credentials-location': Type.Optional(Type.Union([Type.Literal('header'), Type.Literal('body')])),
-  }),
-=======
   XScalarSecretHTTPSchema,
   XScalarSecretClientSecretSchema,
->>>>>>> db5b6492
 )
 
 /** Configuration for the OAuth Client Credentials flow. Previously called application in OpenAPI 2.0. */
@@ -94,14 +58,7 @@
     /** REQUIRED. The token URL to be used for this flow. This MUST be in the form of a URL. The OAuth2 standard requires the use of TLS. */
     tokenUrl: Type.String(),
   }),
-<<<<<<< HEAD
-  Type.Object({
-    'x-scalar-client-secret': Type.String(),
-    'x-scalar-credentials-location': Type.Optional(Type.Union([Type.Literal('header'), Type.Literal('body')])),
-  }),
-=======
   XScalarSecretClientSecretSchema,
->>>>>>> db5b6492
 )
 
 /** Configuration for the OAuth Authorization Code flow. Previously called accessCode in OpenAPI 2.0. */
@@ -113,18 +70,9 @@
     /** REQUIRED. The token URL to be used for this flow. This MUST be in the form of a URL. The OAuth2 standard requires the use of TLS. */
     tokenUrl: Type.String(),
   }),
-<<<<<<< HEAD
-  Type.Object({
-    'x-scalar-client-secret': Type.String(),
-    'x-scalar-redirect-uri': Type.String(),
-    'x-usePkce': Type.Union([Type.Literal('no'), Type.Literal('SHA-256'), Type.Literal('plain')]),
-    'x-scalar-credentials-location': Type.Optional(Type.Union([Type.Literal('header'), Type.Literal('body')])),
-  }),
-=======
   XScalarSecretClientSecretSchema,
   XScalarSecretRedirectUriSchema,
   XusePkceSchema,
->>>>>>> db5b6492
 )
 
 /** Union of all OAuth flow schemas */
