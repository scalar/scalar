import { type TSchema, Type } from '@scalar/typebox'

import { compose } from '@/schemas/compose'
import { extensions } from '@/schemas/extensions'
import {
  type XScalarEnvironments,
  xScalarEnvironmentsSchema,
} from '@/schemas/extensions/document/x-scalar-environments'
import { type XScalarIcon, XScalarIconSchema } from '@/schemas/extensions/document/x-scalar-icon'
import { type XScalarOrder, XScalarOrderSchema } from '@/schemas/extensions/general/x-scalar-order'
import {
  type XScalarSetOperationSecurity,
  XScalarSetOperationSecuritySchema,
} from '@/schemas/extensions/document/x-scalar-set-operation-security'
import {
  type XScalarSelectedSecurity,
  XScalarSelectedSecuritySchema,
} from '@/schemas/extensions/security/x-scalar-selected-security'
import {
  type XScalarSelectedServer,
  XScalarSelectedServerSchema,
} from '@/schemas/extensions/server/x-scalar-selected-server'
import { type XTagGroups, XTagGroupsSchema } from '@/schemas/extensions/tag/x-tag-groups'
import {
  TraversedDescriptionSchemaDefinition,
  type TraversedDocument,
  TraversedDocumentSchemaDefinition,
  TraversedEntrySchemaDefinition,
  TraversedOperationSchemaDefinition,
  TraversedSchemaSchemaDefinition,
  TraversedTagSchemaDefinition,
  TraversedWebhookSchemaDefinition,
} from '@/schemas/navigation'

import { CallbackObjectSchemaDefinition } from './callback'
import {
  type XScalarClientConfigCookies,
  xScalarClientConfigCookiesSchema,
} from './client-config-extensions/x-scalar-client-config-cookies'
import { type ComponentsObject, ComponentsObjectSchemaDefinition } from './components'
import { ContactObjectSchemaDefinition } from './contact'
import { DiscriminatorObjectSchemaDefinition } from './discriminator'
import { EncodingObjectSchemaDefinition } from './encoding'
import { ExampleObjectSchemaDefinition } from './example'
import { type ExternalDocumentationObject, ExternalDocumentationObjectSchemaDefinition } from './external-documentation'
import { HeaderObjectSchemaDefinition } from './header'
import { type InfoObject, InfoObjectSchemaDefinition } from './info'
import { LicenseObjectSchemaDefinition } from './license'
import { LinkObjectSchemaDefinition } from './link'
import { MediaTypeObjectSchemaDefinition } from './media-type'
import { OAuthFlowsObjectSchemaDefinition } from './oauthflows'
import { OperationObjectSchemaDefinition } from './operation'
import { ParameterObjectSchemaDefinition } from './parameter'
import { PathItemObjectSchemaDefinition } from './path-item'
import { type PathsObject, PathsObjectSchemaDefinition } from './paths'
import {
  ComponentsObjectRef,
  ExternalDocumentationObjectRef,
  InfoObjectRef,
  PathItemObjectRef,
  PathsObjectRef,
  REF_DEFINITIONS,
  SecurityRequirementObjectRef,
  ServerObjectRef,
  TagObjectRef,
  TraversedDocumentObjectRef,
} from './ref-definitions'
import { RequestBodyObjectSchemaDefinition } from './request-body'
import { ResponseObjectSchemaDefinition } from './response'
import { ResponsesObjectSchemaDefinition } from './responses'
import { SchemaObjectSchemaDefinition } from './schema'
import { type SecurityRequirementObject, SecurityRequirementObjectSchemaDefinition } from './security-requirement'
import { SecuritySchemeObjectSchemaDefinition } from './security-scheme'
import { type ServerObject, ServerObjectSchemaDefinition } from './server'
import { ServerVariableObjectSchemaDefinition } from './server-variable'
import { type TagObject, TagObjectSchemaDefinition } from './tag'
import { XMLObjectSchemaDefinition } from './xml'

const OpenApiExtensionsSchema = compose(
  Type.Partial(
    Type.Object({
      'x-scalar-client-config-active-environment': Type.String(),
      'x-scalar-client-config-cookies': xScalarClientConfigCookiesSchema,
      'x-original-oas-version': Type.String(),
      'x-scalar-original-source-url': Type.String(),
      'x-scalar-watch-mode': Type.Boolean(),
      [extensions.document.navigation]: TraversedDocumentObjectRef,
    }),
  ),
  XTagGroupsSchema,
  xScalarEnvironmentsSchema,
  XScalarSelectedSecuritySchema,
  XScalarSelectedServerSchema,
  XScalarSetOperationSecuritySchema,
  Type.Object({
    'x-scalar-original-document-hash': Type.String(),
  }),
  XScalarIconSchema,
  XScalarOrderSchema,
)

export type OpenAPIExtensions = Partial<{
  'x-scalar-client-config-active-environment': string
  'x-scalar-client-config-cookies': XScalarClientConfigCookies
  'x-original-oas-version': string
  /** Original document source url / when loading a document from an external source */
  'x-scalar-original-source-url': string
  'x-scalar-watch-mode': boolean
  [extensions.document.navigation]: TraversedDocument
}> & {
  /** Original input document hash */
  'x-scalar-original-document-hash': string
} & XTagGroups &
  XScalarEnvironments &
  XScalarSelectedSecurity &
  XScalarSelectedServer &
<<<<<<< HEAD
  XScalarDocumentSecurity &
  XScalarIcon &
  XScalarOrder
=======
  XScalarSetOperationSecurity
>>>>>>> 4059e683

const OpenApiDocumentSchemaDefinition = compose(
  Type.Object({
    /** REQUIRED. This string MUST be the version number of the OpenAPI Specification that the OpenAPI Document uses. The openapi field SHOULD be used by tooling to interpret the OpenAPI Document. This is not related to the API info.version string. */
    openapi: Type.String(),
    /** REQUIRED. Provides metadata about the API. The metadata MAY be used by tooling as required. */
    info: InfoObjectRef,
    /** The default value for the $schema keyword within Schema Objects contained within this OAS document. This MUST be in the form of a URI. */
    jsonSchemaDialect: Type.Optional(Type.String()),
    /** An array of Server Objects, which provide connectivity information to a target server. If the servers field is not provided, or is an empty array, the default value would be a Server Object with a url value of /. */
    servers: Type.Optional(Type.Array(ServerObjectRef)),
    /** The available paths and operations for the API. */
    paths: Type.Optional(PathsObjectRef),
    /** The incoming webhooks that MAY be received as part of this API and that the API consumer MAY choose to implement. Closely related to the callbacks feature, this section describes requests initiated other than by an API call, for example by an out of band registration. The key name is a unique string to refer to each webhook, while the (optionally referenced) Path Item Object describes a request that may be initiated by the API provider and the expected responses. An example is available. */
    webhooks: Type.Optional(Type.Record(Type.String(), PathItemObjectRef)),
    /** An element to hold various Objects for the OpenAPI Description. */
    components: Type.Optional(ComponentsObjectRef),
    /** A declaration of which security mechanisms can be used across the API. The list of values includes alternative Security Requirement Objects that can be used. Only one of the Security Requirement Objects need to be satisfied to authorize a request. Individual operations can override this definition. The list can be incomplete, up to being empty or absent. To make security explicitly optional, an empty security requirement ({}) can be included in the array. */
    security: Type.Optional(Type.Array(SecurityRequirementObjectRef)),
    /** A list of tags used by the OpenAPI Description with additional metadata. The order of the tags can be used to reflect on their order by the parsing tools. Not all tags that are used by the Operation Object must be declared. The tags that are not declared MAY be organized randomly or based on the tools' logic. Each tag name in the list MUST be unique. */
    tags: Type.Optional(Type.Array(TagObjectRef)),
    /** Additional external documentation. */
    externalDocs: Type.Optional(ExternalDocumentationObjectRef),
  }),
  OpenApiExtensionsSchema,
)

export type OpenApiDocument = {
  /** REQUIRED. This string MUST be the version number of the OpenAPI Specification that the OpenAPI Document uses. The openapi field SHOULD be used by tooling to interpret the OpenAPI Document. This is not related to the API info.version string. */
  openapi: string
  /** REQUIRED. Provides metadata about the API. The metadata MAY be used by tooling as required. */
  info: InfoObject
  /** The default value for the $schema keyword within Schema Objects contained within this OAS document. This MUST be in the form of a URI. */
  jsonSchemaDialect?: string
  /** An array of Server Objects, which provide connectivity information to a target server. If the servers field is not provided, or is an empty array, the default value would be a Server Object with a url value of /. */
  servers?: ServerObject[]
  /** The available paths and operations for the API. */
  paths?: PathsObject
  /** The incoming webhooks that MAY be received as part of this API and that the API consumer MAY choose to implement. Closely related to the callbacks feature, this section describes requests initiated other than by an API call, for example by an out of band registration. The key name is a unique string to refer to each webhook, while the (optionally referenced) Path Item Object describes a request that may be initiated by the API provider and the expected responses. An example is available. */
  webhooks?: PathsObject
  /** An element to hold various Objects for the OpenAPI Description. */
  components?: ComponentsObject
  /** A declaration of which security mechanisms can be used across the API. The list of values includes alternative Security Requirement Objects that can be used. Only one of the Security Requirement Objects need to be satisfied to authorize a request. Individual operations can override this definition. The list can be incomplete, up to being empty or absent. To make security explicitly optional, an empty security requirement ({}) can be included in the array. */
  security?: SecurityRequirementObject[]
  /** A list of tags used by the OpenAPI Description with additional metadata. The order of the tags can be used to reflect on their order by the parsing tools. Not all tags that are used by the Operation Object must be declared. The tags that are not declared MAY be organized randomly or based on the tools' logic. Each tag name in the list MUST be unique. */
  tags?: TagObject[]
  /** Additional external documentation. */
  externalDocs?: ExternalDocumentationObject
} & OpenAPIExtensions

// ----- Module Definition ----
const module = Type.Module({
  [REF_DEFINITIONS.ComponentsObject]: ComponentsObjectSchemaDefinition,
  [REF_DEFINITIONS.SecurityRequirementObject]: SecurityRequirementObjectSchemaDefinition,
  [REF_DEFINITIONS.TagObject]: TagObjectSchemaDefinition,

  [REF_DEFINITIONS.CallbackObject]: CallbackObjectSchemaDefinition,
  [REF_DEFINITIONS.PathItemObject]: PathItemObjectSchemaDefinition,
  [REF_DEFINITIONS.PathsObject]: PathsObjectSchemaDefinition,
  [REF_DEFINITIONS.OperationObject]: OperationObjectSchemaDefinition,

  [REF_DEFINITIONS.SchemaObject]: SchemaObjectSchemaDefinition,

  [REF_DEFINITIONS.EncodingObject]: EncodingObjectSchemaDefinition,
  [REF_DEFINITIONS.MediaTypeObject]: MediaTypeObjectSchemaDefinition,
  [REF_DEFINITIONS.HeaderObject]: HeaderObjectSchemaDefinition,

  [REF_DEFINITIONS.ServerObject]: ServerObjectSchemaDefinition,
  [REF_DEFINITIONS.ExternalDocumentationObject]: ExternalDocumentationObjectSchemaDefinition,

  [REF_DEFINITIONS.InfoObject]: InfoObjectSchemaDefinition,
  [REF_DEFINITIONS.ContactObject]: ContactObjectSchemaDefinition,
  [REF_DEFINITIONS.LicenseObject]: LicenseObjectSchemaDefinition,
  [REF_DEFINITIONS.ResponseObject]: ResponseObjectSchemaDefinition,
  [REF_DEFINITIONS.ResponsesObject]: ResponsesObjectSchemaDefinition,
  [REF_DEFINITIONS.ParameterObject]: ParameterObjectSchemaDefinition,
  [REF_DEFINITIONS.ExampleObject]: ExampleObjectSchemaDefinition,
  [REF_DEFINITIONS.RequestBodyObject]: RequestBodyObjectSchemaDefinition,
  [REF_DEFINITIONS.SecuritySchemeObject]: SecuritySchemeObjectSchemaDefinition,
  [REF_DEFINITIONS.LinkObject]: LinkObjectSchemaDefinition,
  [REF_DEFINITIONS.XMLObject]: XMLObjectSchemaDefinition,
  [REF_DEFINITIONS.DiscriminatorObject]: DiscriminatorObjectSchemaDefinition,
  [REF_DEFINITIONS.OAuthFlowsObject]: OAuthFlowsObjectSchemaDefinition,
  [REF_DEFINITIONS.ServerVariableObject]: ServerVariableObjectSchemaDefinition,
  OpenApiDocument: OpenApiDocumentSchemaDefinition,

  // Navigation schemas
  [REF_DEFINITIONS.TraversedDescriptionObject]: TraversedDescriptionSchemaDefinition,
  [REF_DEFINITIONS.TraversedOperationObject]: TraversedOperationSchemaDefinition,
  [REF_DEFINITIONS.TraversedSchemaObject]: TraversedSchemaSchemaDefinition,
  [REF_DEFINITIONS.TraversedWebhookObject]: TraversedWebhookSchemaDefinition,
  [REF_DEFINITIONS.TraversedTagObject]: TraversedTagSchemaDefinition,
  [REF_DEFINITIONS.TraversedEntryObject]: TraversedEntrySchemaDefinition,
  [REF_DEFINITIONS.TraversedDocumentObject]: TraversedDocumentSchemaDefinition,
  // Enforces that all references are included in the module
} satisfies Record<keyof typeof REF_DEFINITIONS, TSchema> & Record<'OpenApiDocument', TSchema>)

//  ----- Schemas ----
export const OpenAPIDocumentSchema = module.Import('OpenApiDocument')

export const ComponentsObjectSchema = module.Import('ComponentsObject')
export const SecurityRequirementObjectSchema = module.Import('SecurityRequirementObject')
export const TagObjectSchema = module.Import('TagObject')

export const CallbackObjectSchema = module.Import('CallbackObject')
export const PathItemObjectSchema = module.Import('PathItemObject')
export const PathsObjectSchema = module.Import('PathsObject')
export const OperationObjectSchema = module.Import('OperationObject')

export const SchemaObjectSchema = module.Import('SchemaObject')

export const EncodingObjectSchema = module.Import('EncodingObject')
export const MediaTypeObjectSchema = module.Import('MediaTypeObject')
export const HeaderObjectSchema = module.Import('HeaderObject')

export const ServerObjectSchema = module.Import('ServerObject')
export const ExternalDocumentationObjectSchema = module.Import('ExternalDocumentationObject')

export const InfoObjectSchema = module.Import('InfoObject')
export const ContactObjectSchema = module.Import('ContactObject')
export const LicenseObjectSchema = module.Import('LicenseObject')
export const ResponseObjectSchema = module.Import('ResponseObject')
export const ResponsesObjectSchema = module.Import('ResponsesObject')
export const ParameterObjectSchema = module.Import('ParameterObject')
export const ExampleObjectSchema = module.Import('ExampleObject')
export const RequestBodyObjectSchema = module.Import('RequestBodyObject')
export const SecuritySchemeObjectSchema = module.Import('SecuritySchemeObject')
export const LinkObjectSchema = module.Import('LinkObject')
export const XMLObjectSchema = module.Import('XMLObject')
export const DiscriminatorObjectSchema = module.Import('DiscriminatorObject')
export const OAuthFlowsObjectSchema = module.Import('OAuthFlowsObject')
export const ServerVariableObjectSchema = module.Import('ServerVariableObject')

export const TraversedDescriptionSchema = module.Import('TraversedDescriptionObject')
export const TraversedEntrySchema = module.Import('TraversedEntryObject')
export const TraversedTagSchema = module.Import('TraversedTagObject')
export const TraversedOperationSchema = module.Import('TraversedOperationObject')
export const TraversedSchemaSchema = module.Import('TraversedSchemaObject')
export const TraversedWebhookSchema = module.Import('TraversedWebhookObject')

//  ----- Type re-exports ----
export type { ExternalDocumentationObject }
export type { InfoObject }
export type { PathsObject }
export type { SecurityRequirementObject }
export type { ServerObject }
export type { TagObject }

export type { CallbackObject } from './callback'
export type { ComponentsObject } from './components'
export type { ContactObject } from './contact'
export type { DiscriminatorObject } from './discriminator'
export type { EncodingObject } from './encoding'
export type { ExampleObject } from './example'
export type { HeaderObject } from './header'
export type { LicenseObject } from './license'
export type { LinkObject } from './link'
export type { MediaTypeObject } from './media-type'
export type { OAuthFlowsObject } from './oauthflows'
export type { OperationObject } from './operation'
export type { ParameterObject } from './parameter'
export type { PathItemObject } from './path-item'
export type { RequestBodyObject } from './request-body'
export type { ResponseObject } from './response'
export type { ResponsesObject } from './responses'
export type { SchemaObject } from './schema'
export type { SecuritySchemeObject } from './security-scheme'
export type { ServerVariableObject } from './server-variable'
export type { XMLObject } from './xml'<|MERGE_RESOLUTION|>--- conflicted
+++ resolved
@@ -7,11 +7,11 @@
   xScalarEnvironmentsSchema,
 } from '@/schemas/extensions/document/x-scalar-environments'
 import { type XScalarIcon, XScalarIconSchema } from '@/schemas/extensions/document/x-scalar-icon'
-import { type XScalarOrder, XScalarOrderSchema } from '@/schemas/extensions/general/x-scalar-order'
 import {
   type XScalarSetOperationSecurity,
   XScalarSetOperationSecuritySchema,
 } from '@/schemas/extensions/document/x-scalar-set-operation-security'
+import { type XScalarOrder, XScalarOrderSchema } from '@/schemas/extensions/general/x-scalar-order'
 import {
   type XScalarSelectedSecurity,
   XScalarSelectedSecuritySchema,
@@ -114,13 +114,9 @@
   XScalarEnvironments &
   XScalarSelectedSecurity &
   XScalarSelectedServer &
-<<<<<<< HEAD
-  XScalarDocumentSecurity &
+  XScalarSetOperationSecurity &
   XScalarIcon &
   XScalarOrder
-=======
-  XScalarSetOperationSecurity
->>>>>>> 4059e683
 
 const OpenApiDocumentSchemaDefinition = compose(
   Type.Object({
