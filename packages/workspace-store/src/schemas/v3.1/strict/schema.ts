--- conflicted
+++ resolved
@@ -5,6 +5,8 @@
 import { XScalarIgnoreSchema } from '@/schemas/extensions/document/x-scalar-ignore'
 import { XTags } from '@/schemas/extensions/document/x-tags'
 import { XAdditionalPropertiesNameSchema } from '@/schemas/extensions/schema/x-additional-properties-name'
+import { XEnumDescriptionsSchema } from '@/schemas/extensions/schema/x-enum-descriptions'
+import { XEnumVarNamesSchema } from '@/schemas/extensions/schema/x-enum-varnames'
 import { XVariableSchema } from '@/schemas/extensions/schema/x-variable'
 import {
   DiscriminatorObjectRef,
@@ -12,12 +14,7 @@
   SchemaObjectRef,
   XMLObjectRef,
 } from '@/schemas/v3.1/strict/ref-definitions'
-<<<<<<< HEAD
-import { XEnumDescriptionsSchema } from '@/schemas/extensions/schema/x-enum-descriptions'
-import { XEnumVarNamesSchema } from '@/schemas/extensions/schema/x-enum-varnames'
-=======
 import { reference } from '@/schemas/v3.1/strict/reference'
->>>>>>> 5ad329e0
 
 const schemaOrReference = Type.Union([SchemaObjectRef, reference(SchemaObjectRef)])
 
@@ -231,28 +228,8 @@
   XInternalSchema,
   XVariableSchema,
   XEnumDescriptionsSchema,
+  XEnumVarNamesSchema,
   XAdditionalPropertiesNameSchema,
-<<<<<<< HEAD
-  XEnumVarNamesSchema,
-)
-
-/**
- * _resolvedRefSchema is required due to everything being optional on the schema so ANY object is a valid schema.
- * With this helper we add a phantom property which will exist everywhere the object has been parsed against the schema.
- */
-export const SchemaObjectSchemaDefinition = SchemaBase as unknown as TIntersect<
-  [
-    typeof SchemaBase,
-    typeof XScalarIgnoreSchema,
-    typeof XInternalSchema,
-    typeof XVariableSchema,
-    typeof XAdditionalPropertiesNameSchema,
-    typeof XEnumDescriptionsSchema,
-    typeof XEnumVarNamesSchema,
-    TObject<{ _resolvedRefSchema: TAny }>,
-  ]
->
-=======
   XTags,
 )
 
@@ -268,5 +245,4 @@
   compose(StringValidationProperties, CorePropertiesWithSchema, Extensions),
   compose(ObjectValidationPropertiesWithSchema, CorePropertiesWithSchema, Extensions),
   compose(ArrayValidationPropertiesWithSchema, CorePropertiesWithSchema, Extensions),
-])
->>>>>>> 5ad329e0
+])