--- conflicted
+++ resolved
@@ -1,32 +1,18 @@
-<<<<<<< HEAD
-import {
-  type Static,
-  type TArray,
-  type TBoolean,
-  type TIntersect,
-  type TInteger,
-  type TLiteral,
-  type TObject,
-  type TOptional,
-  type TRecord,
-  type TRecursive,
-  type TSchema,
-  type TString,
-  type TUnion,
-  type TUnknown,
-  Type,
-  type TAny,
-} from '@sinclair/typebox'
-import { DiscriminatorObjectSchema } from './discriminator'
-import { XMLObjectSchema } from './xml'
-import { ExternalDocumentationObjectSchema } from './external-documentation'
-=======
-import { Type, type TAny, type TIntersect, type TObject } from '@scalar/typebox'
-
->>>>>>> a6ae22aa
+import { Type } from '@scalar/typebox'
+import { XScalarIgnoreSchema } from '@/schemas/extensions/document/x-scalar-ignore'
+import { XInternalSchema } from '@/schemas/extensions/document/x-internal'
+import { XVariableSchema } from '@/schemas/extensions/schema/x-variable'
+import { XAdditionalPropertiesNameSchema } from '@/schemas/extensions/schema/x-additional-properties-name'
 import { compose } from '@/schemas/compose'
 import { reference } from '@/schemas/v3.1/strict/reference'
-<<<<<<< HEAD
+import {
+  DiscriminatorObjectRef,
+  ExternalDocumentationObjectRef,
+  SchemaObjectRef,
+  XMLObjectRef,
+} from '@/schemas/v3.1/strict/ref-definitions'
+
+const schemaOrReference = Type.Union([SchemaObjectRef, reference(SchemaObjectRef)])
 
 /**
  * Primitive types that don't have additional validation properties.
@@ -40,21 +26,6 @@
     Type.Literal('null'),
     Type.Literal('boolean'),
     Type.Array(
-=======
-import { XVariableSchema } from '@/schemas/extensions/schema/x-variable'
-import { XAdditionalPropertiesNameSchema } from '@/schemas/extensions/schema/x-additional-properties-name'
-import {
-  DiscriminatorObjectRef,
-  ExternalDocumentationObjectRef,
-  SchemaObjectRef,
-  XMLObjectRef,
-} from '@/schemas/v3.1/strict/ref-definitions'
-
-const SchemaBase = compose(
-  Type.Object({
-    // Base JSON Schema
-    type: Type.Optional(
->>>>>>> a6ae22aa
       Type.Union([
         Type.Literal('null'),
         Type.Literal('boolean'),
@@ -63,7 +34,6 @@
         Type.Literal('integer'),
         Type.Literal('object'),
         Type.Literal('array'),
-<<<<<<< HEAD
       ]),
     ),
   ]),
@@ -166,386 +136,128 @@
   pattern: Type.Optional(Type.String()),
 })
 
+const Compositions = Type.Object({
+  _: Type.String(),
+  // Composition
+  /** All schemas must be valid. */
+  allOf: Type.Optional(Type.Array(schemaOrReference)),
+  /** Exactly one schema must be valid. */
+  oneOf: Type.Optional(Type.Array(schemaOrReference)),
+  /** At least one schema must be valid. */
+  anyOf: Type.Optional(Type.Array(schemaOrReference)),
+  /** Schema must not be valid. */
+  not: Type.Optional(schemaOrReference),
+})
+
+const CorePropertiesWithSchema = Type.Object({
+  /** A title for the schema. */
+  title: Type.Optional(Type.String()),
+  /** A description of the schema. */
+  description: Type.Optional(Type.String()),
+  /** Default value for the schema. */
+  // default: Type.Optional(Type.Unknown()),
+  /** Array of allowed values. */
+  enum: Type.Optional(Type.Array(Type.Unknown())),
+  /** Constant value that must match exactly. */
+  // const: Type.Optional(Type.Unknown()),
+
+  // OpenAPI 3.1
+  /** Media type for content validation. */
+  contentMediaType: Type.Optional(Type.String()),
+  /** Content encoding. */
+  contentEncoding: Type.Optional(Type.String()),
+  /** Schema for content validation. */
+  contentSchema: Type.Optional(schemaOrReference),
+  /** Whether the schema is deprecated. */
+  deprecated: Type.Optional(Type.Boolean()),
+  /** Adds support for polymorphism. The discriminator is used to determine which of a set of schemas a payload is expected to satisfy. See Composition and Inheritance for more details. */
+  discriminator: Type.Optional(DiscriminatorObjectRef),
+  /** Whether the schema is read-only. */
+  readOnly: Type.Optional(Type.Boolean()),
+  /** Whether the schema is write-only. */
+  writeOnly: Type.Optional(Type.Boolean()),
+  /** This MAY be used only on property schemas. It has no effect on root schemas. Adds additional metadata to describe the XML representation of this property. */
+  xml: Type.Optional(XMLObjectRef),
+  /** Additional external documentation for this schema. */
+  externalDocs: Type.Optional(ExternalDocumentationObjectRef),
+  /**
+   * A free-form field to include an example of an instance for this schema. To represent examples that cannot be naturally represented in JSON or YAML, a string value can be used to contain the example with escaping where necessary.
+   *
+   * @deprecated The example field has been deprecated in favor of the JSON Schema examples keyword. Use of example is discouraged, and later versions of this specification may remove it.
+   */
+  // example: Type.Optional(Type.Unknown()),
+  /**
+   * An array of examples of valid instances for this schema. This keyword follows the JSON Schema Draft 2020-12 specification.
+   * Each example should be a valid instance of the schema.
+   */
+  examples: Type.Optional(Type.Array(Type.Unknown())),
+
+  // OpenAPI Extensions
+  'x-tags': Type.Optional(Type.Array(Type.String())),
+})
+
+const ArrayValidationPropertiesWithSchema = Type.Object({
+  type: Type.Literal('array'),
+  /** Maximum number of items in array. */
+  maxItems: Type.Optional(Type.Integer({ minimum: 0 })),
+  /** Minimum number of items in array. */
+  minItems: Type.Optional(Type.Integer({ minimum: 0 })),
+  /** Whether array items must be unique. */
+  uniqueItems: Type.Optional(Type.Boolean()),
+  /** Schema for array items. */
+  items: Type.Optional(schemaOrReference),
+  /** Schema for tuple validation. */
+  prefixItems: Type.Optional(Type.Array(schemaOrReference)),
+})
+
+const ObjectValidationPropertiesWithSchema = Type.Object({
+  type: Type.Literal('object'),
+  /** Maximum number of properties. */
+  maxProperties: Type.Optional(Type.Integer({ minimum: 0 })),
+  /** Minimum number of properties. */
+  minProperties: Type.Optional(Type.Integer({ minimum: 0 })),
+  /** Array of required property names. */
+  required: Type.Optional(Type.Array(Type.String())),
+  /** Object property definitions. */
+  properties: Type.Optional(Type.Record(Type.String(), schemaOrReference)),
+  /** Schema for additional properties. */
+  additionalProperties: Type.Optional(Type.Union([Type.Boolean(), schemaOrReference])),
+  /** Properties matching regex patterns. */
+  patternProperties: Type.Optional(Type.Record(Type.String(), schemaOrReference)),
+})
+
 /** Builds the recursive schema schema */
-export const schemaObjectSchemaBuilder = <S extends TSchema>(schema: S) => {
-  const schemaOrReference = Type.Union([schema, reference(schema)])
-
-  const Compositions = Type.Object({
-    _: Type.String(),
-    // Composition
-    /** All schemas must be valid. */
-    allOf: Type.Optional(Type.Array(schemaOrReference)),
-    /** Exactly one schema must be valid. */
-    oneOf: Type.Optional(Type.Array(schemaOrReference)),
-    /** At least one schema must be valid. */
-    anyOf: Type.Optional(Type.Array(schemaOrReference)),
-    /** Schema must not be valid. */
-    not: Type.Optional(schemaOrReference),
-  })
-
-  const CorePropertiesWithSchema = Type.Object({
-=======
-        Type.Array(
-          Type.Union([
-            Type.Literal('null'),
-            Type.Literal('boolean'),
-            Type.Literal('string'),
-            Type.Literal('number'),
-            Type.Literal('integer'),
-            Type.Literal('object'),
-            Type.Literal('array'),
-          ]),
-        ),
-      ]),
-    ),
-    /** Different subtypes */
-    format: Type.Optional(
-      Type.String(),
-      // This is a big performance hit, so we're not using it
-      // Type.Union([
-      //   // Date and time formats
-      //   Type.Literal('date'),
-      //   Type.Literal('date-time'),
-      //   Type.Literal('date-time-local'),
-      //   Type.Literal('time'),
-      //   Type.Literal('time-local'),
-      //   Type.Literal('duration'),
-      //   Type.Literal('http-date'),
-      //   // Network formats
-      //   Type.Literal('email'),
-      //   Type.Literal('idn-email'),
-      //   Type.Literal('hostname'),
-      //   Type.Literal('idn-hostname'),
-      //   Type.Literal('ipv4'),
-      //   Type.Literal('ipv6'),
-      //   Type.Literal('uri'),
-      //   Type.Literal('uri-reference'),
-      //   Type.Literal('uri-template'),
-      //   Type.Literal('iri'),
-      //   Type.Literal('iri-reference'),
-      //   Type.Literal('uuid'),
-      //   // Content formats
-      //   Type.Literal('binary'),
-      //   Type.Literal('byte'),
-      //   Type.Literal('base64url'),
-      //   Type.Literal('html'),
-      //   Type.Literal('commonmark'),
-      //   Type.Literal('password'),
-      //   Type.Literal('regex'),
-      //   Type.Literal('json-pointer'),
-      //   Type.Literal('relative-json-pointer'),
-      //   Type.Literal('media-range'),
-      //   // Character formats
-      //   Type.Literal('char'),
-      //   // Integer formats
-      //   Type.Literal('int8'),
-      //   Type.Literal('int16'),
-      //   Type.Literal('int32'),
-      //   Type.Literal('int64'),
-      //   Type.Literal('uint8'),
-      //   Type.Literal('uint16'),
-      //   Type.Literal('uint32'),
-      //   Type.Literal('uint64'),
-      //   Type.Literal('double-int'),
-      //   // Number formats
-      //   Type.Literal('float'),
-      //   Type.Literal('double'),
-      //   Type.Literal('decimal'),
-      //   Type.Literal('decimal128'),
-      //   // Structured field string formats
-      //   Type.Literal('sf-string'),
-      //   Type.Literal('sf-token'),
-      //   Type.Literal('sf-binary'),
-      //   Type.Literal('sf-boolean'),
-      //   Type.Literal('sf-integer'),
-      //   Type.Literal('sf-decimal'),
-      // ]),
-    ),
->>>>>>> a6ae22aa
-    /** A title for the schema. */
-    title: Type.Optional(Type.String()),
-    /** A description of the schema. */
-    description: Type.Optional(Type.String()),
-    /** Default value for the schema. */
-<<<<<<< HEAD
-    // default: Type.Optional(Type.Unknown()),
-    /** Array of allowed values. */
-    enum: Type.Optional(Type.Array(Type.Unknown())),
-    /** Constant value that must match exactly. */
-    // const: Type.Optional(Type.Unknown()),
-=======
-    default: Type.Optional(Type.Unknown()),
-    /** Array of allowed values. */
-    enum: Type.Optional(Type.Array(Type.Unknown())),
-    /** Constant value that must match exactly. */
-    const: Type.Optional(Type.Unknown()),
-
-    // Composition
-    /** All schemas must be valid. */
-    allOf: Type.Optional(Type.Array(Type.Union([SchemaObjectRef, reference(SchemaObjectRef)]))),
-    /** Exactly one schema must be valid. */
-    oneOf: Type.Optional(Type.Array(Type.Union([SchemaObjectRef, reference(SchemaObjectRef)]))),
-    /** At least one schema must be valid. */
-    anyOf: Type.Optional(Type.Array(Type.Union([SchemaObjectRef, reference(SchemaObjectRef)]))),
-    /** Schema must not be valid. */
-    not: Type.Optional(Type.Union([SchemaObjectRef, reference(SchemaObjectRef)])),
-
-    // OpenAPI 3.0
-    /**
-     * Whether the schema is nullable.
-     *
-     * @deprecated this was deprecated in OpenAPI 3.1 and replaced with type: [null]
-     * @see https://www.openapis.org/blog/2021/02/16/migrating-from-openapi-3-0-to-3-1-0
-     */
-    nullable: Type.Optional(Type.Boolean()),
->>>>>>> a6ae22aa
-
-    // OpenAPI 3.1
-    /** Media type for content validation. */
-    contentMediaType: Type.Optional(Type.String()),
-    /** Content encoding. */
-    contentEncoding: Type.Optional(Type.String()),
-    /** Schema for content validation. */
-<<<<<<< HEAD
-    contentSchema: Type.Optional(schemaOrReference),
-    /** Whether the schema is deprecated. */
-    deprecated: Type.Optional(Type.Boolean()),
-    /** Adds support for polymorphism. The discriminator is used to determine which of a set of schemas a payload is expected to satisfy. See Composition and Inheritance for more details. */
-    discriminator: Type.Optional(DiscriminatorObjectSchema),
-=======
-    contentSchema: Type.Optional(Type.Union([SchemaObjectRef, reference(SchemaObjectRef)])),
-    /** Whether the schema is deprecated. */
-    deprecated: Type.Optional(Type.Boolean()),
-    /** Adds support for polymorphism. The discriminator is used to determine which of a set of schemas a payload is expected to satisfy. See Composition and Inheritance for more details. */
-    discriminator: Type.Optional(DiscriminatorObjectRef),
->>>>>>> a6ae22aa
-    /** Whether the schema is read-only. */
-    readOnly: Type.Optional(Type.Boolean()),
-    /** Whether the schema is write-only. */
-    writeOnly: Type.Optional(Type.Boolean()),
-    /** This MAY be used only on property schemas. It has no effect on root schemas. Adds additional metadata to describe the XML representation of this property. */
-<<<<<<< HEAD
-    xml: Type.Optional(XMLObjectSchema),
-    /** Additional external documentation for this schema. */
-    externalDocs: Type.Optional(ExternalDocumentationObjectSchema),
-=======
-    xml: Type.Optional(XMLObjectRef),
-    /** Additional external documentation for this schema. */
-    externalDocs: Type.Optional(ExternalDocumentationObjectRef),
->>>>>>> a6ae22aa
-    /**
-     * A free-form field to include an example of an instance for this schema. To represent examples that cannot be naturally represented in JSON or YAML, a string value can be used to contain the example with escaping where necessary.
-     *
-     * @deprecated The example field has been deprecated in favor of the JSON Schema examples keyword. Use of example is discouraged, and later versions of this specification may remove it.
-     */
-<<<<<<< HEAD
-    // example: Type.Optional(Type.Unknown()),
-=======
-    example: Type.Optional(Type.Unknown()),
->>>>>>> a6ae22aa
-    /**
-     * An array of examples of valid instances for this schema. This keyword follows the JSON Schema Draft 2020-12 specification.
-     * Each example should be a valid instance of the schema.
-     */
-    examples: Type.Optional(Type.Array(Type.Unknown())),
-
-    // OpenAPI Extensions
-    'x-tags': Type.Optional(Type.Array(Type.String())),
-<<<<<<< HEAD
-  })
-
-  const ArrayValidationPropertiesWithSchema = Type.Object({
-    type: Type.Literal('array'),
-=======
-
-    // Array
->>>>>>> a6ae22aa
-    /** Maximum number of items in array. */
-    maxItems: Type.Optional(Type.Integer({ minimum: 0 })),
-    /** Minimum number of items in array. */
-    minItems: Type.Optional(Type.Integer({ minimum: 0 })),
-    /** Whether array items must be unique. */
-    uniqueItems: Type.Optional(Type.Boolean()),
-    /** Schema for array items. */
-<<<<<<< HEAD
-    items: Type.Optional(schemaOrReference),
-    /** Schema for tuple validation. */
-    prefixItems: Type.Optional(Type.Array(schemaOrReference)),
-  })
-
-  const ObjectValidationPropertiesWithSchema = Type.Object({
-    type: Type.Literal('object'),
-=======
-    items: Type.Optional(Type.Union([SchemaObjectRef, reference(SchemaObjectRef)])),
-    /** Schema for tuple validation. */
-    prefixItems: Type.Optional(Type.Array(Type.Union([SchemaObjectRef, reference(SchemaObjectRef)]))),
-
-    // Object
->>>>>>> a6ae22aa
-    /** Maximum number of properties. */
-    maxProperties: Type.Optional(Type.Integer({ minimum: 0 })),
-    /** Minimum number of properties. */
-    minProperties: Type.Optional(Type.Integer({ minimum: 0 })),
-    /** Array of required property names. */
-    required: Type.Optional(Type.Array(Type.String())),
-    /** Object property definitions. */
-<<<<<<< HEAD
-    properties: Type.Optional(Type.Record(Type.String(), schemaOrReference)),
-    /** Schema for additional properties. */
-    additionalProperties: Type.Optional(Type.Union([Type.Boolean(), schemaOrReference])),
-    /** Properties matching regex patterns. */
-    patternProperties: Type.Optional(Type.Record(Type.String(), schemaOrReference)),
-  })
-
-  return Type.Union([
+export const SchemaObjectSchemaDefinition = Type.Intersect([
+  Type.Union([
     compose(CorePropertiesWithSchema, OtherTypes),
     compose(CorePropertiesWithSchema, NumericProperties),
     compose(CorePropertiesWithSchema, StringValidationProperties),
     compose(CorePropertiesWithSchema, ObjectValidationPropertiesWithSchema),
     compose(CorePropertiesWithSchema, ArrayValidationPropertiesWithSchema),
     compose(Compositions),
-  ])
-}
-
-type Base = TObject<{
-  title: TOptional<TString>
-  description: TOptional<TString>
-  default: TOptional<TUnknown>
-  enum: TOptional<TArray<TUnknown>>
-  const: TOptional<TUnknown>
-  contentMediaType: TOptional<TString>
-  contentEncoding: TOptional<TString>
-  contentSchema: TOptional<any>
-  deprecated: TOptional<TBoolean>
-  discriminator: TOptional<typeof DiscriminatorObjectSchema>
-  readOnly: TOptional<TBoolean>
-  writeOnly: TOptional<TBoolean>
-  xml: TOptional<typeof XMLObjectSchema>
-  externalDocs: TOptional<typeof ExternalDocumentationObjectSchema>
-  example: TOptional<TUnknown>
-  examples: TOptional<TArray<TUnknown>>
-  'x-tags': TOptional<TArray<TString>>
-  'x-variable': TOptional<TAny>
-}>
-
-type Compositions = TObject<{
-  _: TString
-  allOf: TOptional<TArray<any>>
-  oneOf: TOptional<TArray<any>>
-  anyOf: TOptional<TArray<any>>
-  not: TOptional<any>
-}>
-
-type SchemaObjectSchemaType = TRecursive<
-  TUnion<
-    [
-      TIntersect<[Base, typeof OtherTypes]>,
-      TIntersect<[Base, typeof NumericProperties]>,
-      TIntersect<[Base, typeof StringValidationProperties]>,
-      TIntersect<
-        [
-          Base,
-          TObject<{
-            type: TLiteral<'array'>
-            maxItems: TOptional<TInteger>
-            minItems: TOptional<TInteger>
-            uniqueItems: TOptional<TBoolean>
-            items: TOptional<any>
-            prefixItems: TOptional<TArray<any>>
-          }>,
-        ]
-      >,
-      TIntersect<
-        [
-          Base,
-          TObject<{
-            type: TLiteral<'object'>
-            maxProperties: TOptional<TInteger>
-            minProperties: TOptional<TInteger>
-            required: TOptional<TArray<TString>>
-            properties: TOptional<TRecord<TString, any>>
-            additionalProperties: TOptional<TUnion<[TBoolean, any]>>
-            patternProperties: TOptional<TRecord<TString, any>>
-          }>,
-        ]
-      >,
-      Compositions,
-    ]
-  >
->
-
-export const SchemaObjectSchema: any = Type.Recursive((This) => schemaObjectSchemaBuilder(This))
-
-export type SchemaObject = Static<SchemaObjectSchemaType>
-
-export const isNumber = <T extends SchemaObject>(schema: T): schema is Extract<T, { type: 'number' | 'integer' }> => {
-  return 'type' in schema && schema.type === 'number'
-}
-
-export const isString = <T extends SchemaObject>(schema: T): schema is Extract<T, { type: 'string' }> => {
-  return 'type' in schema && schema.type === 'string'
-}
-
-export const isObject = <T extends SchemaObject>(schema: T): schema is Extract<T, { type: 'object' }> => {
-  return 'type' in schema && schema.type === 'object'
-}
-
-export const isArray = <T extends SchemaObject>(schema: T): schema is Extract<T, { type: 'array' }> => {
-  return 'type' in schema && schema.type === 'array'
-}
-
-export const isComposition = <T extends SchemaObject>(schema: T): schema is Extract<T, { _: string }> => {
-  return 'allOf' in schema || 'oneOf' in schema || 'anyOf' in schema || 'not' in schema
-}
-=======
-    properties: Type.Optional(Type.Record(Type.String(), Type.Union([SchemaObjectRef, reference(SchemaObjectRef)]))),
-    /** Schema for additional properties. */
-    additionalProperties: Type.Optional(
-      Type.Union([Type.Boolean(), Type.Union([SchemaObjectRef, reference(SchemaObjectRef)])]),
-    ),
-    /** Properties matching regex patterns. */
-    patternProperties: Type.Optional(
-      Type.Record(Type.String(), Type.Union([SchemaObjectRef, reference(SchemaObjectRef)])),
-    ),
-
-    // String
-    /** Maximum string length. */
-    maxLength: Type.Optional(Type.Integer({ minimum: 0 })),
-    /** Minimum string length. */
-    minLength: Type.Optional(Type.Integer({ minimum: 0 })),
-    /** Regular expression pattern. */
-    pattern: Type.Optional(Type.String()),
-
-    // Number
-    /** Number must be a multiple of this value. */
-    multipleOf: Type.Optional(Type.Number()),
-    /** Maximum value (inclusive). */
-    maximum: Type.Optional(Type.Number()),
-    /** Maximum value (exclusive). */
-    exclusiveMaximum: Type.Optional(Type.Union([Type.Boolean(), Type.Number()])),
-    /** Minimum value (inclusive). */
-    minimum: Type.Optional(Type.Number()),
-    /** Minimum value (exclusive). */
-    exclusiveMinimum: Type.Optional(Type.Union([Type.Boolean(), Type.Number()])),
-  }),
+  ]),
   XScalarIgnoreSchema,
   XInternalSchema,
   XVariableSchema,
   XAdditionalPropertiesNameSchema,
-)
-
-/**
- * _resolvedRefSchema is required due to everything being optional on the schema so ANY object is a valid schema.
- * With this helper we add a phantom property which will exist everywhere the object has been parsed against the schema.
- */
-export const SchemaObjectSchemaDefinition = SchemaBase as unknown as TIntersect<
-  [
-    typeof SchemaBase,
-    typeof XScalarIgnoreSchema,
-    typeof XInternalSchema,
-    typeof XVariableSchema,
-    typeof XAdditionalPropertiesNameSchema,
-    TObject<{ _resolvedRefSchema: TAny }>,
-  ]
->
->>>>>>> a6ae22aa
+])
+
+// export const isNumber = <T extends SchemaObject>(schema: T): schema is Extract<T, { type: 'number' | 'integer' }> => {
+//   return 'type' in schema && schema.type === 'number'
+// }
+
+// export const isString = <T extends SchemaObject>(schema: T): schema is Extract<T, { type: 'string' }> => {
+//   return 'type' in schema && schema.type === 'string'
+// }
+
+// export const isObject = <T extends SchemaObject>(schema: T): schema is Extract<T, { type: 'object' }> => {
+//   return 'type' in schema && schema.type === 'object'
+// }
+
+// export const isArray = <T extends SchemaObject>(schema: T): schema is Extract<T, { type: 'array' }> => {
+//   return 'type' in schema && schema.type === 'array'
+// }
+
+// export const isComposition = <T extends SchemaObject>(schema: T): schema is Extract<T, { _: string }> => {
+//   return 'allOf' in schema || 'oneOf' in schema || 'anyOf' in schema || 'not' in schema
+// }