import { type ThemeId, themeIds } from '@scalar/themes'
import { Type } from '@scalar/typebox'
import { AVAILABLE_CLIENTS, type AvailableClients } from '@scalar/types/snippetz'

import { compose } from '@/schemas/compose'
import { extensions } from '@/schemas/extensions'
import {
  type XScalarEnvironments,
  xScalarEnvironmentsSchema,
} from '@/schemas/extensions/document/x-scalar-environments'
import { type XScalarOrder, XScalarOrderSchema } from '@/schemas/extensions/general/x-scalar-order'
import {
  type XScalarActiveEnvironment,
  XScalarActiveEnvironmentSchema,
} from '@/schemas/extensions/workspace/x-scalar-active-environment'
import { type XScalarActiveProxy, XScalarActiveProxySchema } from '@/schemas/extensions/workspace/x-scalar-active-proxy'
import {
  type XScalarClientConfigCookies,
  xScalarClientConfigCookiesSchema,
} from '@/schemas/v3.1/strict/client-config-extensions/x-scalar-client-config-cookies'
import type { SecuritySchemeObject } from '@/schemas/v3.1/strict/security-scheme'
import type { ServerObject } from '@/schemas/v3.1/strict/server'

import {
  OpenAPIDocumentSchema,
  type OpenApiDocument,
  SecuritySchemeObjectSchema,
  ServerObjectSchema,
} from './v3.1/strict/openapi-document'

export const WorkspaceDocumentMetaSchema = Type.Partial(
  Type.Object({
    [extensions.document.activeAuth]: Type.String(),
    [extensions.document.activeServer]: Type.String(),
  }),
)

export type WorkspaceDocumentMeta = {
  [extensions.document.activeAuth]?: string
  [extensions.document.activeServer]?: string
}

// Note: use Type.Intersect to combine schemas here because Type.Compose does not work as expected with Modules
export const WorkspaceDocumentSchema = Type.Intersect([WorkspaceDocumentMetaSchema, OpenAPIDocumentSchema])

export type WorkspaceDocument = WorkspaceDocumentMeta & OpenApiDocument

export const WorkspaceMetaSchema = Type.Partial(
  Type.Object({
    [extensions.workspace.colorMode]: Type.Union([Type.Literal('system'), Type.Literal('light'), Type.Literal('dark')]),
    [extensions.workspace.defaultClient]: Type.Union(AVAILABLE_CLIENTS.map((client) => Type.Literal(client))),
    [extensions.workspace.activeDocument]: Type.String(),
    [extensions.workspace.theme]: Type.Union(themeIds.map((t) => Type.Literal(t))),
    [extensions.workspace.sidebarWidth]: Type.Number({ default: 288 }),
  }),
)

export type ColorMode = 'system' | 'light' | 'dark'

export type WorkspaceMeta = {
  [extensions.workspace.colorMode]?: ColorMode
  [extensions.workspace.defaultClient]?: AvailableClients[number]
  [extensions.workspace.activeDocument]?: string
  [extensions.workspace.theme]?: ThemeId
  [extensions.workspace.sidebarWidth]?: number
}

export const WorkspaceExtensionsSchema = compose(
  xScalarEnvironmentsSchema,
  XScalarActiveEnvironmentSchema,
  Type.Partial(
    Type.Object({
      'x-scalar-client-config-cookies': xScalarClientConfigCookiesSchema,
      'x-scalar-client-config-servers': Type.Array(ServerObjectSchema),
      'x-scalar-client-config-security-schemes': Type.Record(Type.String(), SecuritySchemeObjectSchema),
    }),
  ),
<<<<<<< HEAD
  XScalarActiveProxySchema,
=======
  XScalarOrderSchema,
>>>>>>> 1fbd8091
)

export type WorkspaceExtensions = {
  'x-scalar-client-config-cookies'?: XScalarClientConfigCookies
  'x-scalar-client-config-servers'?: ServerObject[]
  'x-scalar-client-config-security-schemes'?: Record<string, SecuritySchemeObject>
} & XScalarEnvironments &
  XScalarActiveEnvironment &
<<<<<<< HEAD
  XScalarActiveProxy
=======
  XScalarOrder
>>>>>>> 1fbd8091

export const WorkspaceSchema = compose(
  WorkspaceMetaSchema,
  Type.Object({
    documents: Type.Record(Type.String(), WorkspaceDocumentSchema),
    /** Active document is possibly undefined if we attempt to lookup with an invalid key */
    activeDocument: Type.Union([Type.Undefined(), WorkspaceDocumentSchema]),
  }),
  WorkspaceExtensionsSchema,
)

export type Workspace = WorkspaceMeta & {
  documents: Record<string, WorkspaceDocument>
  activeDocument: WorkspaceDocument | undefined
} & WorkspaceExtensions<|MERGE_RESOLUTION|>--- conflicted
+++ resolved
@@ -75,11 +75,8 @@
       'x-scalar-client-config-security-schemes': Type.Record(Type.String(), SecuritySchemeObjectSchema),
     }),
   ),
-<<<<<<< HEAD
   XScalarActiveProxySchema,
-=======
   XScalarOrderSchema,
->>>>>>> 1fbd8091
 )
 
 export type WorkspaceExtensions = {
@@ -88,11 +85,8 @@
   'x-scalar-client-config-security-schemes'?: Record<string, SecuritySchemeObject>
 } & XScalarEnvironments &
   XScalarActiveEnvironment &
-<<<<<<< HEAD
-  XScalarActiveProxy
-=======
+  XScalarActiveProxy &
   XScalarOrder
->>>>>>> 1fbd8091
 
 export const WorkspaceSchema = compose(
   WorkspaceMetaSchema,
