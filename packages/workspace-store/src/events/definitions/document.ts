--- conflicted
+++ resolved
@@ -15,15 +15,11 @@
   /**
    * Toggle setting selected security schemes at the operation level
    */
-<<<<<<< HEAD
-  'document:toggle:document-security': undefined
+  'document:toggle:security': undefined
   /**
    * Update the watch mode of the document
    *
    * Makes sense for the doucments that have been loaded from a remote source
    */
   'document:update:watch-mode': boolean
-=======
-  'document:toggle:security': undefined
->>>>>>> 4059e683
 }