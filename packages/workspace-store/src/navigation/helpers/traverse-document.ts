--- conflicted
+++ resolved
@@ -94,16 +94,11 @@
 
     if (untaggedModels.length) {
       entries.push({
-<<<<<<< HEAD
         type: 'tag',
-        id: 'models',
-=======
-        type: 'text',
         id: generateId({
           type: 'model',
           parentId: documentId,
         }),
->>>>>>> a842ad00
         title: 'Models',
         name: 'Models',
         children: untaggedModels,
