--- conflicted
+++ resolved
@@ -1,17 +1,12 @@
-<<<<<<< HEAD
-import { deepClone } from '@/helpers/general'
-import { externalValueResolver, loadingStatus, refsEverywhere, restoreOriginalRefs } from '@/plugins'
-=======
 import { setTimeout } from 'node:timers/promises'
 
->>>>>>> db886699
 import { bundle } from '@scalar/json-magic/bundle'
 import { fetchUrls } from '@scalar/json-magic/bundle/plugins/browser'
 import { type FastifyInstance, fastify } from 'fastify'
 import { afterEach, beforeEach, describe, expect, it, vi } from 'vitest'
 
 import { deepClone } from '@/helpers/general'
-import { cleanUp, externalValueResolver, loadingStatus, refsEverywhere, restoreOriginalRefs } from '@/plugins'
+import { externalValueResolver, loadingStatus, refsEverywhere, restoreOriginalRefs } from '@/plugins'
 
 function deferred<T>() {
   let resolve!: (value: T | PromiseLike<T>) => void
