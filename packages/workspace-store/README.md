--- conflicted
+++ resolved
@@ -467,7 +467,8 @@
 })
 ```
 
-<<<<<<< HEAD
+When you override specific fields, those changes are applied only in-memory and will never be written back to the original document. The original source remains unchanged, and any modifications made through overrides are isolated to the current session.
+
 ### Rebase document origin with the updated remote origin
 
 Rebases a document in the workspace with a new origin, resolving conflicts if provided.
@@ -479,7 +480,4 @@
   // User resolves conflicts here...
   store.rebaseDocument('api', newOriginDoc, userResolvedConflicts)
 }
-```
-=======
-When you override specific fields, those changes are applied only in-memory and will never be written back to the original document. The original source remains unchanged, and any modifications made through overrides are isolated to the current session.
->>>>>>> 81999551
+```