--- conflicted
+++ resolved
@@ -16,11 +16,7 @@
     "node": ">=18"
   },
   "scripts": {
-<<<<<<< HEAD
-    "build": "vite-node scripts/build-rollup.ts",
-=======
     "build": "bash scripts/build-esbuild.sh",
->>>>>>> f2b87326
     "dev": "vite",
     "format": "vite-node scripts/format.ts",
     "lint:check": "vite-node scripts/lint-check.ts",
@@ -63,7 +59,7 @@
     }
   },
   "bin": {
-<<<<<<< HEAD
+    "scalar-build-esbuild": "scripts/build-esbuild.sh",
     "scalar-build-rollup": "scripts/build-rollup.ts",
     "scalar-build-vite": "scripts/build-vite.ts",
     "scalar-format-check": "scripts/format-check.ts",
@@ -74,19 +70,6 @@
     "scalar-types-build": "scripts/types-build.ts",
     "scalar-types-check-vue": "scripts/types-check-vue.ts",
     "scalar-types-check": "scripts/types-check.ts"
-=======
-    "scalar-build-esbuild": "scripts/build-esbuild.sh",
-    "scalar-build-rollup": "scripts/build-rollup.sh",
-    "scalar-build-vite": "scripts/build-vite.sh",
-    "scalar-format-check": "scripts/format-check.sh",
-    "scalar-format": "scripts/format.sh",
-    "scalar-lint-check": "scripts/lint-check.sh",
-    "scalar-lint-fix": "scripts/lint-fix.sh",
-    "scalar-types-build-vue": "scripts/types-build-vue.sh",
-    "scalar-types-build": "scripts/types-build.sh",
-    "scalar-types-check-vue": "scripts/types-check-vue.sh",
-    "scalar-types-check": "scripts/types-check.sh"
->>>>>>> f2b87326
   },
   "dependencies": {
     "@rollup/plugin-alias": "^5.1.0",
