<script setup lang="ts">
import { ScalarButton, ScalarIcon, ScalarListbox } from '@scalar/components'
import { useToasts } from '@scalar/use-toasts'
import { emitCustomEvent } from '@scalar/workspace-store/events'
import { computed, ref, useTemplateRef } from 'vue'
import { useRouter } from 'vue-router'

import { PathId } from '@/router'
import { useWorkspace } from '@/store'
import { useActiveEntities } from '@/store/active-entities'

import CommandActionForm from './CommandActionForm.vue'
import CommandActionInput from './CommandActionInput.vue'

const props = defineProps<{
  metaData?: {
    itemUid?: string
    parentUid?: string
  }
}>()

const emits = defineEmits<{
  (event: 'close'): void
  (event: 'back', e: KeyboardEvent): void
}>()

const router = useRouter()

const { toast } = useToasts()

const { activeCollection, activeWorkspaceCollections } = useActiveEntities()
const {
  collectionMutators,
  serverMutators,
  events,
  collections: _collections,
} = useWorkspace()

const url = ref('')

const collections = computed(() =>
  activeWorkspaceCollections.value.flatMap((collection) =>
    collection.info?.title === 'Drafts'
      ? []
      : {
          id: collection.uid,
          label: collection.info?.title ?? 'Unititled Collection',
        },
  ),
)

/** Currently selected collection with a reasonable default */
const selectedCollection = ref(
  props.metaData
    ? collections.value.find(
        (collection) =>
          collection.id === props.metaData?.itemUid ||
          collection.id === props.metaData?.parentUid,
      )
    : collections.value.find(
        (collection) => collection.id === activeCollection.value?.uid,
      ),
)

const handleSubmit = () => {
  if (!url.value.trim()) {
    toast('Please enter a valid url before creating a server.', 'error')
    return
  }
  const collection = _collections[selectedCollection.value?.id ?? '']
  if (!collection) {
    toast('Please select a collection before creating a server.', 'error')
    return
  }

  const server = serverMutators.add({ url: url.value }, collection.uid)

  // Select the server
  collectionMutators.edit(collection.uid, 'selectedServerUid', server.uid)

  emitCustomEvent(wrapper.value?.$el, 'scalar-add-server', {
    server: { url: url.value },
    options: {
      disableOldStoreUpdate: true,
    },
  })

  // Redirect to the server
  router.push({
    name: 'collection.servers.edit',
    params: {
      [PathId.Collection]: collection.uid,
      [PathId.Servers]: server.uid,
    },
  })

  emits('close')
}

const redirectToCreateCollection = () => {
  events.commandPalette.emit({ commandName: 'Create Collection' })
}

<<<<<<< HEAD
const wrapper = useTemplateRef('wrapper')
</script>
<template>
  <CommandActionForm
    ref="wrapper"
=======
const wrapper = useTemplateRef('wrapper-ref')
</script>
<template>
  <CommandActionForm
    ref="wrapper-ref"
>>>>>>> b709d82b
    :disabled="!url.trim() || !selectedCollection"
    @submit="handleSubmit">
    <CommandActionInput
      v-model="url"
      label="Server URL"
      placeholder="https://void.scalar.com"
      @onDelete="emits('back', $event)" />
    <template #options>
      <ScalarListbox
        v-model="selectedCollection"
        :options="collections">
        <ScalarButton
          v-if="collections.length > 0"
          class="hover:bg-b-2 max-h-8 w-fit justify-between gap-1 p-2 text-xs"
          variant="outlined">
          <span :class="selectedCollection ? 'text-c-1' : 'text-c-3'">{{
            selectedCollection ? selectedCollection.label : 'Select Collection'
          }}</span>
          <ScalarIcon
            class="text-c-3"
            icon="ChevronDown"
            size="md" />
        </ScalarButton>
        <ScalarButton
          v-else
          class="hover:bg-b-2 max-h-8 w-fit justify-between gap-1 p-2 text-xs"
          variant="outlined"
          @click="redirectToCreateCollection">
          <span class="text-c-1">Create Collection</span>
        </ScalarButton>
      </ScalarListbox>
    </template>
    <template #submit> Create Server </template>
  </CommandActionForm>
</template><|MERGE_RESOLUTION|>--- conflicted
+++ resolved
@@ -1,6 +1,8 @@
 <script setup lang="ts">
 import { ScalarButton, ScalarIcon, ScalarListbox } from '@scalar/components'
 import { useToasts } from '@scalar/use-toasts'
+import { emitCustomEvent } from '@scalar/workspace-store/events'
+import { computed, ref, useTemplateRef } from 'vue'
 import { emitCustomEvent } from '@scalar/workspace-store/events'
 import { computed, ref, useTemplateRef } from 'vue'
 import { useRouter } from 'vue-router'
@@ -101,19 +103,11 @@
   events.commandPalette.emit({ commandName: 'Create Collection' })
 }
 
-<<<<<<< HEAD
 const wrapper = useTemplateRef('wrapper')
 </script>
 <template>
   <CommandActionForm
     ref="wrapper"
-=======
-const wrapper = useTemplateRef('wrapper-ref')
-</script>
-<template>
-  <CommandActionForm
-    ref="wrapper-ref"
->>>>>>> b709d82b
     :disabled="!url.trim() || !selectedCollection"
     @submit="handleSubmit">
     <CommandActionInput
