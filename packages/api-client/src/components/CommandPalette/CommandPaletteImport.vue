<script setup lang="ts">
import { useFileDialog } from '@/hooks'
import { getOpenApiDocumentDetails, isUrl } from '@/libs'
import { useWorkspace } from '@/store'
import {
  ScalarButton,
  ScalarCodeBlock,
  ScalarIcon,
  ScalarToggle,
  ScalarTooltip,
  useLoadingState,
} from '@scalar/components'
import { useToasts } from '@scalar/use-toasts'
import { computed, ref, watch } from 'vue'

import CommandActionForm from './CommandActionForm.vue'
import CommandActionInput from './CommandActionInput.vue'

const emits = defineEmits<{
  (event: 'close'): void
  (event: 'back', e: KeyboardEvent): void
}>()

const { activeWorkspace, importSpecFile, importSpecFromUrl } = useWorkspace()
const { toast } = useToasts()
const loader = useLoadingState()

const inputContent = ref('')
const watchForChanges = ref(true)

const documentDetails = computed(() =>
  getOpenApiDocumentDetails(inputContent.value),
)

const documentType = computed(() =>
  documentDetails.value ? documentDetails.value.type : 'json',
)

const isInputUrl = computed(() => isUrl(inputContent.value))
const isInputDocument = computed(() => !!documentDetails.value)

const { open: openSpecFileDialog } = useFileDialog({
  onChange: async (files) => {
    const file = files?.[0]
    if (file) {
      const reader = new FileReader()
      reader.onload = async (e) => {
        const text = e.target?.result as string
        try {
          await importSpecFile(text, activeWorkspace.value.uid)
          toast('Import successful', 'info')
          emits('close')
        } catch (error) {
          console.error(error)
          const errorMessage = (error as Error)?.message || 'Unknown error'
          toast(`Import failed: ${errorMessage}`, 'error')
        }
      }
      reader.readAsText(file)
    }
  },
  multiple: false,
  accept: '.json,.yaml,.yml',
})

// Enable watch mode if the input is a URL
watch(isInputUrl, (newVal) => {
  if (!newVal) watchForChanges.value = false
})

// Disable watch mode if the input is not a URL
watch(inputContent, (newVal) => {
  if (!isUrl(newVal)) watchForChanges.value = false
})

async function importCollection() {
  if (!inputContent.value || loader.isLoading) return

  loader.startLoading()
  try {
    if (isInputUrl.value) {
      const [error] = await importSpecFromUrl(
        inputContent.value,
        activeWorkspace.value.uid,
        {
          proxy: activeWorkspace.value.proxyUrl,
          watchForChanges: watchForChanges.value,
        },
      )

      if (error) {
        toast(
          'There was a possible CORS error while importing your spec, please make sure this server is allowed in the CORS policy of your OpenAPI document.',
          'error',
          { timeout: 5_000 },
        )
        loader.invalidate(2000, true)
        return
      }
    } else if (isInputDocument.value)
      await importSpecFile(
        String(inputContent.value),
        activeWorkspace.value.uid,
      )
    else {
      toast('Import failed: Invalid URL or OpenAPI document', 'error')
      loader.invalidate(2000, true)
      return
    }

    loader.clear()

    emits('close')
    toast('Import successful', 'info')
  } catch (error) {
    console.error('[importCollection]', error)
    const errorMessage = (error as Error)?.message || 'Unknown error'
    loader.invalidate(2000, true)
    toast(`Import failed: ${errorMessage}`, 'error')
  }
}
</script>
<template>
  <CommandActionForm
    :disabled="!inputContent.trim()"
    :loading="loader"
    @submit="importCollection">
    <template v-if="!documentDetails || isUrl(inputContent)">
      <CommandActionInput
        v-model="inputContent"
<<<<<<< HEAD
        placeholder="Your OpenAPI/Swagger document or URL"
=======
        placeholder="OpenAPI/Swagger URL or document"
>>>>>>> 333e82e9
        @onDelete="emits('back', $event)" />
    </template>
    <template v-else>
      <!-- OpenAPI document preview -->
      <div class="flex justify-between">
        <div class="pl-8 text-xs min-h-8 py-2 text-c-2">Preview</div>
        <ScalarButton
          class="ml-auto p-2 max-h-8 gap-1.5 text-xs hover:bg-b-2 relative"
          variant="ghost"
          @click="inputContent = ''">
          Clear
        </ScalarButton>
      </div>
      <ScalarCodeBlock
        v-if="documentDetails && !isUrl(inputContent)"
        class="border max-h-[40dvh] mt-1 bg-b-2 rounded [--scalar-small:--scalar-font-size-4]"
        :content="inputContent"
        :copy="false"
        :lang="documentType" />
    </template>
    <template #options>
      <div class="flex flex-row items-center justify-between gap-3 w-full">
        <!-- Upload -->
        <ScalarButton
          class="p-2 max-h-8 gap-1.5 text-xs hover:bg-b-2 relative"
          variant="outlined"
          @click="openSpecFileDialog">
          JSON, or YAML File
          <ScalarIcon
            class="text-c-3"
            icon="UploadSimple"
            size="md" />
        </ScalarButton>

        <!-- Watch -->
        <ScalarTooltip
          as="div"
          class="z-[10001]"
          side="bottom"
          :sideOffset="5">
          <template #trigger>
            <label
              class="p-3 py-1.5 rounded flex items-center text-sm text-c-2 gap-2 select-none"
              :class="
                !!inputContent && !isInputUrl
                  ? 'cursor-default'
                  : 'cursor-pointer'
              "
              for="watch-toggle">
              <span
                class="text-c-1 flex gap-1 items-center font-medium text-xs"
                :class="{ 'text-c-3': !watchForChanges }">
                <ScalarIcon
                  icon="Watch"
                  size="sm" />
                Watch Mode
              </span>
              <ScalarToggle
                id="watch-toggle"
                v-model="watchForChanges"
                :disabled="!!inputContent && !isInputUrl" />
            </label>
          </template>
          <template #content>
            <div
              class="grid gap-1.5 pointer-events-none max-w-[320px] w-content shadow-lg rounded bg-b-1 z-100 p-2 text-xxs leading-5 z-10 text-c-1">
              <div class="flex items-center text-c-2">
                <span v-if="!!inputContent && !isInputUrl"
                  >Watch Mode is only supported with URL</span
                >
                <span
                  v-else
                  class="text-pretty"
                  >Watch your OpenAPI URL for changes. Enabled it will update
                  the API client for you.</span
                >
              </div>
            </div>
          </template>
        </ScalarTooltip>
      </div>
    </template>
    <template #submit>
      Import
      <template v-if="isInputUrl"> from URL </template>
      <template v-else-if="documentDetails && documentType">
        <template v-if="documentDetails.title">
          "{{ documentDetails.title }}"
        </template>
        <template v-else>{{ documentDetails.version }} Spec</template>
      </template>
      <template v-else>Collection</template>
    </template>
  </CommandActionForm>
</template><|MERGE_RESOLUTION|>--- conflicted
+++ resolved
@@ -128,11 +128,7 @@
     <template v-if="!documentDetails || isUrl(inputContent)">
       <CommandActionInput
         v-model="inputContent"
-<<<<<<< HEAD
-        placeholder="Your OpenAPI/Swagger document or URL"
-=======
         placeholder="OpenAPI/Swagger URL or document"
->>>>>>> 333e82e9
         @onDelete="emits('back', $event)" />
     </template>
     <template v-else>
