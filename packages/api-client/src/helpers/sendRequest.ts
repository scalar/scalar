--- conflicted
+++ resolved
@@ -77,11 +77,7 @@
       .then((res) => {
         return {
           ...(proxyUrl ? res.data : res),
-<<<<<<< HEAD
-          ...(!proxyUrl ? { statusCode: res.status } : {}),
-=======
           ...(!proxyUrl && { statusCode: res.status }),
->>>>>>> 69051f31
           error: false,
         }
       })
