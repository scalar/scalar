--- conflicted
+++ resolved
@@ -99,7 +99,6 @@
         <template #content>
           <div class="flex-1">
             <SidebarList>
-<<<<<<< HEAD
               <div
                 v-for="(paths, domain) in groupedCookies"
                 :key="domain">
@@ -145,20 +144,12 @@
                         :key="cookie.uid"
                         class="cookie text-xs"
                         :variable="{ name: cookie.name, uid: cookie.uid }"
+                        :warningMessage="`Are you sure you want to delete this cookie?`"
                         @delete="removeCookie(cookie.uid)" />
                     </div>
                   </div>
                 </div>
               </div>
-=======
-              <SidebarListElement
-                v-for="cookie in cookies"
-                :key="cookie.uid"
-                class="text-xs"
-                :variable="{ name: cookie.name, uid: cookie.uid }"
-                :warningMessage="`Are you sure you want to delete this cookie?`"
-                @delete="removeCookie(cookie.uid)" />
->>>>>>> e996774a
             </SidebarList>
           </div>
         </template>
