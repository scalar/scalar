<script setup lang="ts">
import {
  ScalarButton,
  ScalarIcon,
  ScalarMarkdown,
  ScalarModal,
  useModal,
} from '@scalar/components'
import { ScalarIconTrash } from '@scalar/icons'
import type { Server } from '@scalar/oas-utils/entities/spec'
import { emitCustomEvent } from '@scalar/workspace-store/events'
import { computed, ref, useTemplateRef } from 'vue'

import DeleteSidebarListElement from '@/components/Sidebar/Actions/DeleteSidebarListElement.vue'
import { useWorkspace } from '@/store'
import { useActiveEntities } from '@/store/active-entities'

import CollectionServerForm from './CollectionServerForm.vue'

const { activeCollection } = useActiveEntities()
const { servers, events, serverMutators } = useWorkspace()

const deleteModal = useModal()
const selectedServerUid = ref<Server['uid'] | null>(null)

const collectionServers = computed(() => {
  if (!servers || !activeCollection.value?.servers) {
    return []
  }
  return Object.values(servers).filter((server) =>
    activeCollection.value?.servers.includes(server.uid),
  )
})

/** Add server */
const handleAddServer = () =>
  events.commandPalette.emit({
    commandName: 'Add Server',
  })

/** Delete server */
const handleDeleteServer = () => {
  if (!activeCollection.value?.uid || !selectedServerUid.value) {
    return
  }

  serverMutators.delete(selectedServerUid.value, activeCollection.value.uid)
  emitCustomEvent(wrapper.value, 'scalar-delete-server', {
    url: servers[selectedServerUid.value]?.url ?? '',
  })
  deleteModal.hide()
}

const openDeleteModal = (serverUid: Server['uid']) => {
  selectedServerUid.value = serverUid
  deleteModal.show()
}

<<<<<<< HEAD
const wrapper = useTemplateRef('wrapper')
=======
const wrapper = useTemplateRef('wrapper-ref')
>>>>>>> b709d82b
</script>

<template>
  <div
<<<<<<< HEAD
    ref="wrapper"
=======
    ref="wrapper-ref"
>>>>>>> b709d82b
    class="flex h-full w-full flex-col gap-12 px-1.5 pt-8">
    <div class="flex flex-col gap-4">
      <div class="flex items-start justify-between gap-2">
        <div class="flex flex-col gap-2">
          <div class="flex h-8 items-center">
            <h3 class="font-bold">Servers</h3>
          </div>
          <p class="text-sm">
            Add different base URLs for your API. You can use
            <code class="font-code text-c-2">{variables}</code> for dynamic
            parts.
          </p>
        </div>
      </div>
      <div
        v-for="(server, index) in collectionServers"
        :key="server.uid">
        <div class="rounded-lg border">
          <div
            class="bg-b-2 flex items-start justify-between rounded-t-lg py-1 pr-1 pl-3 text-sm">
            <ScalarMarkdown
              v-if="server.description"
              :value="server.description"
              class="self-center" />
            <span
              class="self-center"
              v-else
              >Server {{ index + 1 }}</span
            >
            <ScalarButton
              class="hover:bg-b-3 hover:text-c-1 h-fit p-1.25"
              variant="ghost"
              @click="openDeleteModal(server.uid)">
              <ScalarIconTrash class="size-3.5" />
            </ScalarButton>
          </div>
          <CollectionServerForm
            v-if="activeCollection"
            :collectionId="activeCollection.uid"
            :serverUid="server.uid" />
        </div>
      </div>
      <div
        class="text-c-3 flex h-full items-center justify-center rounded-lg border p-4">
        <ScalarButton
          class="hover:bg-b-2 hover:text-c-1 flex items-center gap-2"
          size="sm"
          variant="ghost"
          @click="handleAddServer">
          <ScalarIcon
            class="inline-flex"
            icon="Add"
            size="sm"
            thickness="1.5" />
          <span>Add Server</span>
        </ScalarButton>
      </div>
    </div>
    <ScalarModal
      :size="'xxs'"
      :state="deleteModal"
      :title="`Delete ${selectedServerUid ? servers[selectedServerUid]?.url : 'Server'}`">
      <DeleteSidebarListElement
        :variableName="'Server'"
        :warningMessage="'Are you sure you want to delete this server? This action cannot be undone.'"
        @close="deleteModal.hide()"
        @delete="handleDeleteServer" />
    </ScalarModal>
  </div>
</template><|MERGE_RESOLUTION|>--- conflicted
+++ resolved
@@ -8,6 +8,8 @@
 } from '@scalar/components'
 import { ScalarIconTrash } from '@scalar/icons'
 import type { Server } from '@scalar/oas-utils/entities/spec'
+import { emitCustomEvent } from '@scalar/workspace-store/events'
+import { computed, ref, useTemplateRef } from 'vue'
 import { emitCustomEvent } from '@scalar/workspace-store/events'
 import { computed, ref, useTemplateRef } from 'vue'
 
@@ -56,20 +58,12 @@
   deleteModal.show()
 }
 
-<<<<<<< HEAD
 const wrapper = useTemplateRef('wrapper')
-=======
-const wrapper = useTemplateRef('wrapper-ref')
->>>>>>> b709d82b
 </script>
 
 <template>
   <div
-<<<<<<< HEAD
     ref="wrapper"
-=======
-    ref="wrapper-ref"
->>>>>>> b709d82b
     class="flex h-full w-full flex-col gap-12 px-1.5 pt-8">
     <div class="flex flex-col gap-4">
       <div class="flex items-start justify-between gap-2">
