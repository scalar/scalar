<script setup lang="ts">
import type { Server } from '@scalar/oas-utils/entities/spec'
import { REGEX } from '@scalar/oas-utils/helpers'
import { emitCustomEvent } from '@scalar/workspace-store/events'
import { computed, useTemplateRef, watch } from 'vue'

import Form from '@/components/Form/Form.vue'
import ServerVariablesForm from '@/components/Server/ServerVariablesForm.vue'
import type { ServerVariables } from '@/components/Server/types'
import { useWorkspace } from '@/store'
import { useActiveEntities } from '@/store/active-entities'

const props = withDefaults(
  defineProps<{
    collectionId: string | string[]
    serverUid: string | string[]
  }>(),
  {
    collectionId: '',
    serverUid: '',
  },
)

const { activeWorkspaceCollections } = useActiveEntities()
const { servers, serverMutators } = useWorkspace()

const options = [
  {
    label: 'URL',
    key: 'url',
    placeholder: 'https://void.scalar.com',
    type: 'text',
  },
  {
    label: 'Description',
    key: 'description',
    placeholder: 'Production',
    type: 'text',
  },
]

const activeServer = computed(() => {
  const activeCollection = activeWorkspaceCollections.value.find(
    (collection) => collection.uid === props.collectionId,
  )
  return servers[
    activeCollection &&
    typeof props.serverUid === 'string' &&
    props.serverUid === 'default'
      ? (activeCollection.servers[0] ?? '')
      : (activeCollection?.servers.find((uid) => uid === props.serverUid) ?? '')
  ]
})

const pathVariables = computed(() => {
  if (!activeServer.value?.url) {
    return []
  }
  return (
    activeServer.value.url.match(REGEX.PATH)?.map((m) => m.slice(1, -1)) ?? []
  )
})

watch(
  pathVariables,
  (newPathVariables) => {
    if (!activeServer.value) {
      return
    }

    const variables = activeServer.value.variables
      ? { ...activeServer.value.variables }
      : {}

    // Removes variables no longer in the server path
    Object.keys(variables).forEach((key) => {
      if (!newPathVariables.includes(key)) {
        delete variables[key]
      }
    })

    // Adds path variables
    newPathVariables.forEach((variable) => {
      if (!variables[variable]) {
        variables[variable] = { default: '' }
      }
    })

    serverMutators.edit(activeServer.value.uid, 'variables', variables)

    emitCustomEvent(wrapper.value, 'store-update-selected-server-properties', {
      key: 'variables',
      value: variables,
      options: {
        disableOldStoreUpdate: true,
      },
    })
  },
  { immediate: true },
)

const updateServer = (key: string, value: string) => {
  if (!activeWorkspaceCollections.value || !activeServer.value) {
    return
  }
  serverMutators.edit(activeServer.value.uid, key as keyof Server, value)

  if (key === 'url' || key === 'description') {
    emitCustomEvent(wrapper.value, 'store-update-selected-server-properties', {
      key: key,
      value: value,
      options: {
        disableOldStoreUpdate: true,
      },
    })
  }
}

const updateServerVariable = (key: string, value: string) => {
  if (!activeServer.value) {
    return
  }

  const variables = activeServer.value.variables || {}
  variables[key] = { ...variables[key], default: value }

  serverMutators.edit(activeServer.value.uid, 'variables', variables)

  emitCustomEvent(wrapper.value, 'store-update-selected-server-properties', {
    key: 'variables',
    value: variables,
    options: {
      disableOldStoreUpdate: true,
    },
  })
}

<<<<<<< HEAD
const wrapper = useTemplateRef('wrapper')
=======
const wrapper = useTemplateRef('wrapper-ref')
>>>>>>> b709d82b
</script>

<template>
  <div
    class="divide-0.5 flex w-full flex-col divide-y rounded-b-lg text-sm"
    :class="activeServer?.variables && 'bg-b-1'"
<<<<<<< HEAD
    ref="wrapper">
=======
    ref="wrapper-ref">
>>>>>>> b709d82b
    <template v-if="activeServer">
      <Form
        :data="activeServer"
        :onUpdate="updateServer"
        :options="options" />
      <ServerVariablesForm
        v-if="activeServer.variables"
        :variables="activeServer.variables as ServerVariables"
        @update:variable="updateServerVariable" />
    </template>
  </div>
</template><|MERGE_RESOLUTION|>--- conflicted
+++ resolved
@@ -1,6 +1,8 @@
 <script setup lang="ts">
 import type { Server } from '@scalar/oas-utils/entities/spec'
 import { REGEX } from '@scalar/oas-utils/helpers'
+import { emitCustomEvent } from '@scalar/workspace-store/events'
+import { computed, useTemplateRef, watch } from 'vue'
 import { emitCustomEvent } from '@scalar/workspace-store/events'
 import { computed, useTemplateRef, watch } from 'vue'
 
@@ -135,22 +137,14 @@
   })
 }
 
-<<<<<<< HEAD
 const wrapper = useTemplateRef('wrapper')
-=======
-const wrapper = useTemplateRef('wrapper-ref')
->>>>>>> b709d82b
 </script>
 
 <template>
   <div
     class="divide-0.5 flex w-full flex-col divide-y rounded-b-lg text-sm"
     :class="activeServer?.variables && 'bg-b-1'"
-<<<<<<< HEAD
     ref="wrapper">
-=======
-    ref="wrapper-ref">
->>>>>>> b709d82b
     <template v-if="activeServer">
       <Form
         :data="activeServer"
