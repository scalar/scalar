<script lang="ts">
/**
 * Document Collection Page
 *
 * Displays primary document editing and viewing interface, enabling users to:
 *   - Choose a document icon
 *   - Edit the document title
 *   - Navigate among Overview, Servers, Authentication, Environment, Cookies, and Settings tabs
 */
export default {
  name: 'DocumentCollection',
}
</script>

<script setup lang="ts">
import { ScalarButton } from '@scalar/components'
import { LibraryIcon } from '@scalar/icons/library'
import { computed } from 'vue'
import { RouterView } from 'vue-router'

import IconSelector from '@/components/IconSelector.vue'
import type { RouteProps } from '@/v2/features/app/helpers/routes'

import LabelInput from './components/LabelInput.vue'
import Tabs from './components/Tabs.vue'

const props = defineProps<RouteProps>()

/** Snag the title from the info object */
const title = computed(() => props.document?.info?.title || 'Untitled Document')

/** Default to the folder icon */
const icon = computed(
<<<<<<< HEAD
  () =>
    props.document?.['x-scalar-client-config-icon'] ||
    'interface-content-folder',
=======
  () => document?.['x-scalar-icon'] || 'interface-content-folder',
>>>>>>> 1fbd8091
)
</script>

<template>
  <div class="custom-scroll h-full">
    <div
      v-if="document"
      class="w-full md:mx-auto md:max-w-[720px]">
      <!-- Header -->
      <div
        :aria-label="`title: ${title}`"
        class="mx-auto flex h-fit w-full flex-col gap-2 pt-6 pb-3 md:mx-auto md:max-w-[720px]">
        <div class="flex flex-row items-center gap-2">
          <IconSelector
            :modelValue="icon"
            placement="bottom-start"
            @update:modelValue="
              (icon) => eventBus.emit('document:update:icon', icon)
            ">
            <ScalarButton
              class="hover:bg-b-2 aspect-square h-7 w-7 cursor-pointer rounded border border-transparent p-0 hover:border-inherit"
              variant="ghost">
              <LibraryIcon
                class="text-c-2 size-5"
                :src="icon"
                stroke-width="2" />
            </ScalarButton>
          </IconSelector>
        </div>

        <div class="group relative ml-1.25">
          <LabelInput
            class="text-xl font-bold"
            inputId="documentName"
            :modelValue="title"
            @update:modelValue="
              (title) => eventBus.emit('document:update:info', { title })
            " />
        </div>
      </div>

      <!-- Tabs -->
      <Tabs type="document" />

      <!-- Router views -->
      <div class="px-1.5 py-8">
        <RouterView v-slot="{ Component }">
          <component
            :is="Component"
            v-bind="props"
            collectionType="document" />
        </RouterView>
      </div>
    </div>

    <!-- Document not found -->
    <div
      v-else
      class="flex w-full flex-1 items-center justify-center">
      <div class="flex h-full flex-col items-center justify-center">
        <h1 class="text-2xl font-bold">Document not found</h1>
        <p class="text-gray-500">
          The document you are looking for does not exist.
        </p>
      </div>
    </div>
  </div>
</template><|MERGE_RESOLUTION|>--- conflicted
+++ resolved
@@ -31,13 +31,7 @@
 
 /** Default to the folder icon */
 const icon = computed(
-<<<<<<< HEAD
-  () =>
-    props.document?.['x-scalar-client-config-icon'] ||
-    'interface-content-folder',
-=======
   () => document?.['x-scalar-icon'] || 'interface-content-folder',
->>>>>>> 1fbd8091
 )
 </script>
 
