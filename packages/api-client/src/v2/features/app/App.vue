<script lang="ts">
/**
 * Main entry point for the API client for electron and web.
 *
 * This component handles all events and store business logic for the application.
 */
export default {}
</script>

<script setup lang="ts">
import { ScalarTeleportRoot, useModal } from '@scalar/components'
import { isHttpMethod } from '@scalar/helpers/http/is-http-method'
import { getThemeStyles } from '@scalar/themes'
import { useColorMode } from '@scalar/use-hooks/useColorMode'
import { createWorkspaceEventBus } from '@scalar/workspace-store/events'
import {
  xScalarEnvironmentSchema,
  type XScalarEnvironment,
} from '@scalar/workspace-store/schemas/extensions/document/x-scalar-environments'
import { coerceValue } from '@scalar/workspace-store/schemas/typebox-coerce'
import { computed, ref } from 'vue'
import { RouterView, useRoute, useRouter } from 'vue-router'

import CreateWorkspaceModal from '@/v2/features/app/components/CreateWorkspaceModal.vue'
import SplashScreen from '@/v2/features/app/components/SplashScreen.vue'
import type { RouteProps } from '@/v2/features/app/helpers/routes'
import { useGlobalHotKeys } from '@/v2/hooks/use-global-hot-keys'
import { useSidebarState } from '@/v2/hooks/use-sidebar-state'
import { useWorkspaceClientEvents } from '@/v2/hooks/use-workspace-client-events'
import { useWorkspaceSelector } from '@/v2/hooks/use-workspace-selector'
import type { ClientLayout } from '@/v2/types/layout'

import AppSidebar from './components/AppSidebar.vue'
import DesktopTabs from './components/DesktopTabs.vue'
import WebTopNav from './components/WebTopNav.vue'

const { layout } = defineProps<{
  layout: Exclude<ClientLayout, 'modal'>
}>()

/** Expose workspace store to window for debugging purposes. */
if (typeof window !== 'undefined') {
  // @ts-expect-error - For debugging purposes expose the store
  window.dataDumpWorkspace = () => store.value
}
/** Default sidebar width in pixels. */
const DEFAULT_SIDEBAR_WIDTH = 288

/** Initialize color mode to ensure it is set on mount. */
useColorMode()

/** Expose workspace store to window for debugging purposes. */
if (typeof window !== 'undefined') {
  // @ts-expect-error - For debugging purposes expose the store
  window.dataDumpWorkspace = () => store.value
}

/** Workspace event bus for handling workspace-level events. */
const eventBus = createWorkspaceEventBus({
  debug: import.meta.env.DEV,
})

/** Controls the visibility of the sidebar. */
const isSidebarOpen = ref(true)

const route = useRoute()
const router = useRouter()

/** Extracts a string parameter from the route */
const getRouteParam = (paramName: string): string | undefined => {
  const param = route.params[paramName]
  return typeof param === 'string' ? param : undefined
}

/** Current workspace slug from the route, defaults to 'default'. */
const workspaceSlug = computed(() => getRouteParam('workspaceSlug'))

/** Current document slug from the route. */
const documentSlug = computed(() => getRouteParam('documentSlug'))

/**
 * The active document from the workspace store.
 * Returns null if no document is selected or the document does not exist.
 */
const document = computed(() => {
  if (!documentSlug.value || store.value === null) return null
  return store.value.workspace.documents[documentSlug.value] ?? null
})

/** Decoded path parameter from the route. */
const path = computed(() => {
  const pathEncoded = getRouteParam('pathEncoded')
  return pathEncoded ? decodeURIComponent(pathEncoded) : undefined
})

/** HTTP method from the route, validated against known HTTP methods */
const method = computed(() => {
  const methodParam = getRouteParam('method')
  return methodParam && isHttpMethod(methodParam) ? methodParam : undefined
})

/** Example name from the route. */
const exampleName = computed(() => getRouteParam('exampleName'))

// Workspace-related state and utilities derived from the workspaceSlug route param.
const { store, workspaces, activeWorkspace, setWorkspaceId, createWorkspace } =
  useWorkspaceSelector({
    workspaceId: workspaceSlug,
  })

/** Sidebar state and selection handling. */
const { handleSelectItem, sidebarState } = useSidebarState({
  workspaceStore: store,
  workspaceSlug,
  documentSlug,
  path,
  method,
  exampleName,
})

<<<<<<< HEAD
useWorkspaceClientEvents({
  eventBus,
  document,
  workspaceStore: store,
  navigateTo: handleSelectItem,
})
=======
useWorkspaceClientEvents(eventBus, document, store, isSidebarOpen)
useGlobalHotKeys(eventBus, layout)
>>>>>>> 4059e683

/**
 * Merged environment variables from workspace and document levels.
 * Variables from both sources are combined, with document variables
 * taking precedence in case of naming conflicts.
 */
const environment = computed<XScalarEnvironment>(() => {
  if (store.value === null) {
    return coerceValue(xScalarEnvironmentSchema, {})
  }
  const activeEnv = store.value.workspace['x-scalar-active-environment']

  if (!activeEnv) {
    return coerceValue(xScalarEnvironmentSchema, {})
  }

  const workspaceEnv = store.value.workspace['x-scalar-environments']?.[
    activeEnv
  ] ?? {
    variables: [],
  }
  const documentEnv = document.value?.['x-scalar-environments']?.[
    activeEnv
  ] ?? {
    variables: [],
  }

  return coerceValue(xScalarEnvironmentSchema, {
    ...workspaceEnv,
    ...documentEnv,
    variables: [...workspaceEnv.variables, ...documentEnv.variables],
  })
})

/** Generate the theme style tag for dynamic theme application. */
const themeStyleTag = computed(() => {
  if (store.value === null) {
    return ''
  }

  const themeId = store.value.workspace['x-scalar-theme']

  if (!themeId) return ''

  return `<style>${getThemeStyles(themeId)}</style>`
})

/** Width of the sidebar, with fallback to default. */
const sidebarWidth = computed(
  () =>
    store.value?.workspace?.['x-scalar-sidebar-width'] ?? DEFAULT_SIDEBAR_WIDTH,
)

/** Check if the workspace overview is currently open. */
const isWorkspaceOpen = computed(() =>
  Boolean(workspaceSlug.value && !documentSlug.value),
)

/** Handler for sidebar width changes. */
const handleSidebarWidthUpdate = (width: number) =>
  store.value?.update('x-scalar-sidebar-width', width)

/** Handler for workspace navigation. */
const handleWorkspaceClick = () =>
  router.push({
    name: 'workspace',
    params: { workspaceSlug: workspaceSlug.value },
  })

/**
 * Handler for selecting a workspace.
 * Sets the current workspace ID if provided.
 */
const handleSelectWorkspace = (id?: string) => {
  if (!id) {
    return
  }
  setWorkspaceId(id)
}

/** Props to pass to the RouterView component. */
const routerViewProps = computed(
  () =>
    ({
      document: document.value,
      environment: environment.value,
      eventBus,
      exampleName: exampleName.value,
      layout,
      method: method.value,
      path: path.value,
      workspaceStore: store.value!,
    }) satisfies RouteProps,
)

const createWorkspaceModalState = useModal()
</script>

<template>
  <template v-if="store !== null && activeWorkspace !== null">
    <div v-html="themeStyleTag" />
    <ScalarTeleportRoot>
      <!-- Desktop App Tabs -->
      <DesktopTabs v-if="layout === 'desktop'" />

      <!-- Web App Top Nav -->
      <WebTopNav
        v-else
        :activeWorkspace="activeWorkspace"
        :workspaces="workspaces"
        @create:workspace="createWorkspaceModalState.show()"
        @select:workspace="handleSelectWorkspace" />

      <!-- min-h-0 is required here for scrolling, do not remove it -->
      <main class="flex min-h-0 flex-1">
        <!-- App sidebar -->
        <AppSidebar
          v-show="isSidebarOpen"
          v-model:isSidebarOpen="isSidebarOpen"
          :activeWorkspace="activeWorkspace"
          :store="store"
          :eventBus="eventBus"
          :isWorkspaceOpen="isWorkspaceOpen"
          :layout="layout"
          :sidebarState="sidebarState"
          :sidebarWidth="sidebarWidth"
          :workspaces="workspaces"
          @click:workspace="handleWorkspaceClick"
          @create:workspace="createWorkspaceModalState.show()"
          @select:workspace="handleSelectWorkspace"
          @selectItem="handleSelectItem"
          @update:sidebarWidth="handleSidebarWidthUpdate" />

        <!-- Create workspace modal -->
        <CreateWorkspaceModal
          :state="createWorkspaceModalState"
          @create:workspace="(payload) => createWorkspace(payload)" />

        <!-- Popup command palette to add resources from anywhere -->
        <!-- <TheCommandPalette /> -->

        <!-- <ImportCollectionListener></ImportCollectionListener> -->

        <div class="bg-b-1 flex-1">
          <RouterView v-bind="routerViewProps" />
        </div>
      </main>
    </ScalarTeleportRoot>
  </template>
  <template v-else>
    <SplashScreen />
  </template>
</template>

<style>
#scalar-client {
  display: flex;
  flex-direction: column;
  height: 100dvh;
  width: 100dvw;
  position: relative;
  background-color: var(--scalar-background-2);
}
.dark-mode #scalar-client {
  background-color: color-mix(in srgb, var(--scalar-background-1) 65%, black);
}
</style><|MERGE_RESOLUTION|>--- conflicted
+++ resolved
@@ -118,17 +118,14 @@
   exampleName,
 })
 
-<<<<<<< HEAD
 useWorkspaceClientEvents({
   eventBus,
   document,
   workspaceStore: store,
   navigateTo: handleSelectItem,
-})
-=======
-useWorkspaceClientEvents(eventBus, document, store, isSidebarOpen)
+  isSidebarOpen,
+})
 useGlobalHotKeys(eventBus, layout)
->>>>>>> 4059e683
 
 /**
  * Merged environment variables from workspace and document levels.
