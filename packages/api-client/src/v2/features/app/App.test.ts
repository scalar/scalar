--- conflicted
+++ resolved
@@ -67,7 +67,6 @@
     })
   }
 
-<<<<<<< HEAD
   beforeEach(() => {
     // Mock getThemeStyles
     vi.mock('@scalar/themes', () => ({
@@ -100,8 +99,6 @@
     }))
   })
 
-=======
->>>>>>> 61c980ce
   it('generates theme style tag from workspace theme configuration', async () => {
     await setupWorkspace()
     const wrapper = mount(App, {
