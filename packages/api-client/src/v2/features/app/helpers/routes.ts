--- conflicted
+++ resolved
@@ -1,10 +1,5 @@
-<<<<<<< HEAD
-// import type { WorkspaceStore } from '@scalar/workspace-store/client'
-
 import type { HttpMethod } from '@scalar/helpers/http/http-methods'
-=======
 import type { WorkspaceStore } from '@scalar/workspace-store/client'
->>>>>>> eb96d5c1
 import type { WorkspaceEventBus } from '@scalar/workspace-store/events'
 import type { XScalarEnvironment } from '@scalar/workspace-store/schemas/extensions/document/x-scalar-environments'
 import type { WorkspaceDocument } from '@scalar/workspace-store/schemas/workspace'
@@ -17,15 +12,11 @@
   document: WorkspaceDocument | null
   eventBus: WorkspaceEventBus
   layout: ClientLayout
-<<<<<<< HEAD
   path?: string
   method?: HttpMethod
   exampleName?: string
-  // workspaceStore: WorkspaceStore
-=======
   environment: XScalarEnvironment
   workspaceStore: WorkspaceStore
->>>>>>> eb96d5c1
   // workspaceSlug: string
   // documentSlug?: string
 }
