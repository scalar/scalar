<script setup lang="ts">
import { ScalarButton, ScalarSidebarItem } from '@scalar/components'
import type { DraggingItem, HoveredItem } from '@scalar/draggable'
import { ScalarIconGlobe } from '@scalar/icons'
import type { SidebarState } from '@scalar/sidebar'
import type { WorkspaceStore } from '@scalar/workspace-store/client'
import type { WorkspaceEventBus } from '@scalar/workspace-store/events'
import type { TraversedEntry } from '@scalar/workspace-store/schemas/navigation'
import { capitalize, computed } from 'vue'

import Rabbit from '@/assets/rabbit.ascii?raw'
import RabbitJump from '@/assets/rabbitjump.ascii?raw'
import ScalarAsciiArt from '@/components/ScalarAsciiArt.vue'
import { Sidebar } from '@/v2/components/sidebar'
import { dragHandleFactory } from '@/v2/helpers/drag-handle-factory'
import type { Workspace } from '@/v2/hooks/use-workspace-selector'
import type { ClientLayout } from '@/v2/types/layout'

const { sidebarState, layout, activeWorkspace, store } = defineProps<{
  /**
   * The current layout of the app (e.g., 'desktop', 'web')
   */
  layout: ClientLayout

  /**
   * The sidebar state, holding navigation items and state
   */
  sidebarState: SidebarState<TraversedEntry>

  /**
   * Whether the workspace overview sidebar is currently open
   */
  isWorkspaceOpen?: boolean
  /**
   * The currently active workspace.
   * This represents the workspace that the user is currently working in.
   */
  activeWorkspace: Workspace
  /**
   * The list of all available workspaces.
   * Used to render options for workspace switching and selection.
   */
  workspaces: Workspace[]
  /**
   * The workspace event bus for handling workspace-level events.
   * Used for triggering and responding to workspace changes and actions.
   */
  eventBus: WorkspaceEventBus
  /**
   * The WorkspaceStore instance for managing workspace state and actions.
   * Provides methods and state for interacting with the current workspace.
   */
  store: WorkspaceStore
}>()

const emit = defineEmits<{
  /** Emitted when the workspace button in the sidebar is clicked */
  (e: 'click:workspace'): void
  /** Emitted when a navigation or sidebar item is selected by ID */
  (e: 'selectItem', id: string): void
  /** Emitted when a workspace is selected by optional ID */
  (e: 'select:workspace', id?: string): void
  /** Emitted when the user requests to create a new workspace */
  (e: 'create:workspace'): void
}>()

/** The label for the workspace button in the sidebar */
const workspaceLabel = computed(() => capitalize(activeWorkspace.name))

/** Controls the visibility of the sidebar */
const isSidebarOpen = defineModel<boolean>('isSidebarOpen', {
  required: true,
})

/** Controls the width of the sidebar */
const sidebarWidth = defineModel<number>('sidebarWidth', {
  required: true,
  default: 288,
})

/** Calculate if we should show the getting started section */
const showGettingStarted = computed(() => sidebarState.items.value.length <= 1)

/*
 * Setup drag and drop handlers for sidebar items.
 * The dragHandleFactory takes the current workspace store and sidebar state,
 * and returns the appropriate handlers for drag ending and droppability.
 *
 * We use computed to ensure the handlers are recreated when the store or sidebarState changes,
 * so they always have access to the latest values.
 */
const dragHandlers = computed(() =>
  dragHandleFactory({
    store,
    sidebarState,
  }),
)

const handleDragEnd = (
  draggingItem: DraggingItem,
  hoveredItem: HoveredItem,
): boolean => {
  return dragHandlers.value.handleDragEnd(draggingItem, hoveredItem)
}

const isDroppable = (
  draggingItem: DraggingItem,
  hoveredItem: HoveredItem,
): boolean => {
  return dragHandlers.value.isDroppable(draggingItem, hoveredItem)
}
</script>

<template>
  <Sidebar
    v-model:isSidebarOpen="isSidebarOpen"
    v-model:sidebarWidth="sidebarWidth"
    :activeWorkspace="activeWorkspace"
    :documents="Object.values(store.workspace.documents)"
    :eventBus="eventBus"
    :isDroppable="isDroppable"
    :layout="layout"
    :sidebarState="sidebarState"
    :workspaces="workspaces"
<<<<<<< HEAD
    @create:workspace="emit('create:workspace')"
=======
    @createWorkspace="emit('create:workspace')"
>>>>>>> 61c980ce
    @reorder="
      (draggingItem, hoveredItem) => handleDragEnd(draggingItem, hoveredItem)
    "
    @select:workspace="(id) => emit('select:workspace', id)"
    @selectItem="(id) => emit('selectItem', id)">
    <!-- Workspace Identifier -->
    <template #workspaceButton>
      <ScalarSidebarItem
        is="button"
        :active="isWorkspaceOpen"
        :icon="ScalarIconGlobe"
        @click="emit('click:workspace')">
        {{ workspaceLabel }}
      </ScalarSidebarItem>
    </template>

    <!-- Getting started section -->
    <template
      v-if="layout !== 'modal'"
      #footer>
      <div
        :class="{
          'empty-sidebar-item border-t': showGettingStarted,
        }">
        <div
          v-if="showGettingStarted"
          class="empty-sidebar-item-content overflow-hidden px-2.5 py-2.5">
          <div class="rabbit-ascii relative m-auto mt-2 h-[68px] w-[60px]">
            <ScalarAsciiArt
              :art="Rabbit"
              class="rabbitsit font-bold" />
            <ScalarAsciiArt
              :art="RabbitJump"
              class="rabbitjump absolute top-0 left-0 font-bold" />
          </div>
          <div class="mt-2 mb-2 text-center text-sm text-balance">
            <b class="font-medium">Let's Get Started</b>
            <p class="mt-2 leading-3">
              Create request, folder, collection or import from OpenAPI/Postman
            </p>
          </div>
        </div>

        <div class="gap-1.5 p-2">
          <ScalarButton
            v-if="showGettingStarted"
            class="w-full"
            size="sm"
            @click="
              eventBus.emit('ui:open:command-palette', {
                action: 'import-from-openapi-swagger-postman-curl',
                payload: undefined,
              })
            ">
            Import Collection
          </ScalarButton>

          <ScalarButton
            class="w-full"
            hotkey="K"
            size="sm"
            variant="outlined"
            @click="eventBus.emit('ui:open:command-palette')">
            Add Item
          </ScalarButton>
        </div>
      </div>
    </template>
  </Sidebar>
</template>

<style scoped>
.empty-sidebar-item-content {
  display: none;
}
.empty-sidebar-item .empty-sidebar-item-content {
  display: block;
}
.rabbitjump {
  opacity: 0;
}
.empty-sidebar-item:hover .rabbitjump {
  opacity: 1;
  animation: rabbitAnimation 0.5s steps(1) infinite;
}
.empty-sidebar-item:hover .rabbitsit {
  opacity: 0;
  animation: rabbitAnimation2 0.5s steps(1) infinite;
}
.empty-sidebar-item:hover .rabbit-ascii {
  animation: rabbitRun 8s infinite linear;
}
@keyframes rabbitRun {
  0% {
    transform: translate3d(0, 0, 0);
  }
  25% {
    transform: translate3d(250px, 0, 0);
  }
  25.01% {
    transform: translate3d(-250px, 0, 0);
  }
  75% {
    transform: translate3d(250px, 0, 0);
  }
  75.01% {
    transform: translate3d(-250px, 0, 0);
  }
  100% {
    transform: translate3d(0, 0, 0);
  }
}
@keyframes rabbitAnimation {
  0%,
  100% {
    opacity: 1;
  }
  50% {
    opacity: 0;
  }
}
@keyframes rabbitAnimation2 {
  0%,
  100% {
    opacity: 0;
  }
  50% {
    opacity: 1;
    transform: translate3d(0, -8px, 0);
  }
}
</style><|MERGE_RESOLUTION|>--- conflicted
+++ resolved
@@ -122,11 +122,7 @@
     :layout="layout"
     :sidebarState="sidebarState"
     :workspaces="workspaces"
-<<<<<<< HEAD
     @create:workspace="emit('create:workspace')"
-=======
-    @createWorkspace="emit('create:workspace')"
->>>>>>> 61c980ce
     @reorder="
       (draggingItem, hoveredItem) => handleDragEnd(draggingItem, hoveredItem)
     "
