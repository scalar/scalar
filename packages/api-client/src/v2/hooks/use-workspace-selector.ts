--- conflicted
+++ resolved
@@ -31,12 +31,8 @@
       get: {},
     },
   },
-<<<<<<< HEAD
-  'x-scalar-original-document-hash': 'draft',
+  'x-scalar-original-document-hash': 'drafts',
   'x-scalar-icon': 'interface-edit-tool-pencil',
-=======
-  'x-scalar-original-document-hash': 'drafts',
->>>>>>> 4059e683
 } satisfies OpenApiDocument
 
 /**
