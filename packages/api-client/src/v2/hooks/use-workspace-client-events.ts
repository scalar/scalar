--- conflicted
+++ resolved
@@ -90,7 +90,6 @@
   }
 
   /**
-<<<<<<< HEAD
    * Navigates to the currently active tab's path using the router.
    * Returns early if the workspace store or active tab is unavailable.
    */
@@ -109,9 +108,7 @@
     await router.replace(activeTab.path)
   }
 
-  /** Use router for some redirects */
-  const router = useRouter()
-=======
+  /**
    * Ensures the sidebar is refreshed after a new example is created.
    *
    * If the sidebar entry for the new example does not exist or is of a different type,
@@ -137,7 +134,6 @@
     }
     return
   }
->>>>>>> 1eafcbee
 
   //------------------------------------------------------------------------------------
   // Navigation Event Handlers
