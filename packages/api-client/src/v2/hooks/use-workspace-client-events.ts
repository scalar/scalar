import type { WorkspaceStore } from '@scalar/workspace-store/client'
import type { CollectionType, WorkspaceEventBus } from '@scalar/workspace-store/events'
import { mergeObjects } from '@scalar/workspace-store/helpers/merge-object'
import {
  addOperationParameter,
  addOperationRequestBodyFormRow,
  addServer,
  deleteAllOperationParameters,
  deleteOperationParameter,
  deleteOperationRequestBodyFormRow,
  deleteSecurityScheme,
  deleteServer,
<<<<<<< HEAD
  toggleDocumentSecurity,
  updateDocumentIcon,
=======
  toggleSecurity,
>>>>>>> 4059e683
  updateOperationMethod,
  updateOperationParameter,
  updateOperationPath,
  updateOperationRequestBodyContentType,
  updateOperationRequestBodyExample,
  updateOperationRequestBodyFormRow,
  updateOperationSummary,
  updateSecurityScheme,
  updateSelectedAuthTab,
  updateSelectedScopes,
  updateSelectedSecuritySchemes,
  updateSelectedServer,
  updateServer,
  updateServerVariables,
  upsertEnvironment,
  upsertEnvironmentVariable,
} from '@scalar/workspace-store/mutators'
import type { WorkspaceDocument } from '@scalar/workspace-store/schemas/workspace'
import { type ComputedRef, type Ref, toValue } from 'vue'

/**
 * Top level state mutation handling for the workspace store in the client
 */
<<<<<<< HEAD
export const useWorkspaceClientEvents = ({
  eventBus,
  document,
  workspaceStore,
  navigateTo,
}: {
  eventBus: WorkspaceEventBus
  document: ComputedRef<WorkspaceDocument | null>
  workspaceStore: MaybeRefOrGetter<WorkspaceStore | null>
  navigateTo: (id: string) => Promise<unknown> | undefined
}) => {
=======
export const useWorkspaceClientEvents = (
  eventBus: WorkspaceEventBus,
  document: ComputedRef<WorkspaceDocument | null>,
  workspaceStore: Ref<WorkspaceStore | null>,
  isSidebarOpen: Ref<boolean>,
) => {
>>>>>>> 4059e683
  /** Selects between the workspace or document based on the type */
  const getCollection = (
    document: ComputedRef<WorkspaceDocument | null>,
    collectionType: CollectionType['collectionType'],
  ) => {
    const store = toValue(workspaceStore)

    if (!store) {
      return null
    }

    return collectionType === 'document' ? document.value : store.workspace
  }

  //------------------------------------------------------------------------------------
  // Document Event Handlers
  //------------------------------------------------------------------------------------
  eventBus.on('document:update:icon', (icon) => updateDocumentIcon(document.value, icon))
  eventBus.on('document:update:info', (info) => document.value && mergeObjects(document.value.info, info))
<<<<<<< HEAD
  eventBus.on('document:toggle:document-security', () => toggleDocumentSecurity(document.value))
  eventBus.on('scroll-to:nav-item', async ({ id }) => await navigateTo(id))
=======
  eventBus.on('document:toggle:security', () => toggleSecurity(document.value))
>>>>>>> 4059e683

  //------------------------------------------------------------------------------------
  // Environment Event Handlers
  //------------------------------------------------------------------------------------
  eventBus.on('environment:upsert:environment', (payload) => {
    if (!workspaceStore.value) {
      return
    }
    upsertEnvironment(document.value, workspaceStore.value.workspace, payload)
  })

  eventBus.on(
    'environment:delete:environment',
    ({ environmentName, collectionType }) =>
      delete getCollection(document, collectionType)?.['x-scalar-environments']?.[environmentName],
  )

  eventBus.on('environment:upsert:environment-variable', (payload) => {
    const collection = getCollection(document, payload.collectionType)
    upsertEnvironmentVariable(collection, payload)
  })

  eventBus.on('environment:delete:environment-variable', ({ environmentName, index, collectionType }) =>
    getCollection(document, collectionType)?.['x-scalar-environments']?.[environmentName]?.variables?.splice(index, 1),
  )

  //------------------------------------------------------------------------------------
  // Auth Related Event Handlers
  //------------------------------------------------------------------------------------
  eventBus.on('auth:delete:security-scheme', (payload) => deleteSecurityScheme(document.value, payload))
  eventBus.on('auth:update:active-index', (payload) => updateSelectedAuthTab(document.value, payload))
  eventBus.on('auth:update:security-scheme', (payload) => updateSecurityScheme(document.value, payload))
  eventBus.on('auth:update:selected-scopes', (payload) => updateSelectedScopes(document.value, payload))
  eventBus.on(
    'auth:update:selected-security-schemes',
    async (payload) => await updateSelectedSecuritySchemes(document.value, payload),
  )

  //------------------------------------------------------------------------------------
  // Server Related Event Handlers
  //------------------------------------------------------------------------------------
  eventBus.on('server:add:server', () => addServer(document.value))
  eventBus.on('server:update:server', (payload) => updateServer(document.value, payload))
  eventBus.on('server:delete:server', (payload) => deleteServer(document.value, payload))
  eventBus.on('server:update:variables', (payload) => updateServerVariables(document.value, payload))
  eventBus.on('server:update:selected', (payload) => updateSelectedServer(document.value, payload))

  //------------------------------------------------------------------------------------
  // Operation Related Event Handlers
  //------------------------------------------------------------------------------------
  eventBus.on('operation:update:method', (payload) => updateOperationMethod(document.value, payload))
  eventBus.on('operation:update:path', (payload) => updateOperationPath(document.value, payload))
  eventBus.on('operation:update:summary', (payload) => updateOperationSummary(document.value, payload))
  eventBus.on('operation:add:parameter', (payload) => addOperationParameter(document.value, payload))
  eventBus.on('operation:update:parameter', (payload) => updateOperationParameter(document.value, payload))
  eventBus.on('operation:delete:parameter', (payload) => deleteOperationParameter(document.value, payload))
  eventBus.on('operation:delete-all:parameters', (payload) => deleteAllOperationParameters(document.value, payload))

  //------------------------------------------------------------------------------------
  // Operation Request Body Related Event Handlers
  //------------------------------------------------------------------------------------
  eventBus.on('operation:update:requestBody:contentType', (payload) =>
    updateOperationRequestBodyContentType(document.value, payload),
  )
  eventBus.on('operation:update:requestBody:value', (payload) =>
    updateOperationRequestBodyExample(document.value, payload),
  )
  eventBus.on('operation:add:requestBody:formRow', (payload) => addOperationRequestBodyFormRow(document.value, payload))
  eventBus.on('operation:update:requestBody:formRow', (payload) =>
    updateOperationRequestBodyFormRow(document.value, payload),
  )
  eventBus.on('operation:delete:requestBody:formRow', (payload) =>
    deleteOperationRequestBodyFormRow(document.value, payload),
  )

  //------------------------------------------------------------------------------------
  // UI Related Event Handlers
  //------------------------------------------------------------------------------------
  eventBus.on('ui:toggle:sidebar', () => (isSidebarOpen.value = !isSidebarOpen.value))
}<|MERGE_RESOLUTION|>--- conflicted
+++ resolved
@@ -10,12 +10,8 @@
   deleteOperationRequestBodyFormRow,
   deleteSecurityScheme,
   deleteServer,
-<<<<<<< HEAD
-  toggleDocumentSecurity,
+  toggleSecurity,
   updateDocumentIcon,
-=======
-  toggleSecurity,
->>>>>>> 4059e683
   updateOperationMethod,
   updateOperationParameter,
   updateOperationPath,
@@ -39,26 +35,19 @@
 /**
  * Top level state mutation handling for the workspace store in the client
  */
-<<<<<<< HEAD
 export const useWorkspaceClientEvents = ({
   eventBus,
   document,
   workspaceStore,
   navigateTo,
+  isSidebarOpen,
 }: {
   eventBus: WorkspaceEventBus
   document: ComputedRef<WorkspaceDocument | null>
-  workspaceStore: MaybeRefOrGetter<WorkspaceStore | null>
+  workspaceStore: Ref<WorkspaceStore | null>
   navigateTo: (id: string) => Promise<unknown> | undefined
+  isSidebarOpen: Ref<boolean>
 }) => {
-=======
-export const useWorkspaceClientEvents = (
-  eventBus: WorkspaceEventBus,
-  document: ComputedRef<WorkspaceDocument | null>,
-  workspaceStore: Ref<WorkspaceStore | null>,
-  isSidebarOpen: Ref<boolean>,
-) => {
->>>>>>> 4059e683
   /** Selects between the workspace or document based on the type */
   const getCollection = (
     document: ComputedRef<WorkspaceDocument | null>,
@@ -78,12 +67,8 @@
   //------------------------------------------------------------------------------------
   eventBus.on('document:update:icon', (icon) => updateDocumentIcon(document.value, icon))
   eventBus.on('document:update:info', (info) => document.value && mergeObjects(document.value.info, info))
-<<<<<<< HEAD
-  eventBus.on('document:toggle:document-security', () => toggleDocumentSecurity(document.value))
+  eventBus.on('document:toggle:security', () => toggleSecurity(document.value))
   eventBus.on('scroll-to:nav-item', async ({ id }) => await navigateTo(id))
-=======
-  eventBus.on('document:toggle:security', () => toggleSecurity(document.value))
->>>>>>> 4059e683
 
   //------------------------------------------------------------------------------------
   // Environment Event Handlers
