--- conflicted
+++ resolved
@@ -100,43 +100,11 @@
   eventBus.on('auth:update:active-index', (payload) => updateSelectedAuthTab(document.value, payload))
   eventBus.on('auth:update:security-scheme', (payload) => updateSecurityScheme(document.value, payload))
   eventBus.on('auth:update:selected-scopes', (payload) => updateSelectedScopes(document.value, payload))
-  eventBus.on('auth:update:selected-security-schemes', (payload) =>
-    updateSelectedSecuritySchemes(document.value, payload),
-  )
-
-<<<<<<< HEAD
-  eventBus.on('auth:update:selected-scopes', ({ id, name, scopes, meta }) => {
-    updateSelectedScopes({
-      document: document.value,
-      id,
-      name,
-      scopes,
-      meta,
-    })
-  })
-  eventBus.on('auth:update:selected-security-schemes', async ({ newSchemes, selectedRequirements, meta }) => {
-    await updateSelectedSecuritySchemes({
-      document: document.value,
-      newSchemes,
-      selectedRequirements,
-      meta,
-    })
-  })
-  eventBus.on('auth:update:security-scheme', ({ data, name }) => {
-    updateSecurityScheme({
-      document: document.value,
-      data,
-      name,
-    })
-  })
-  eventBus.on('auth:update:active-index', ({ index, meta }) => {
-    updateSelectedAuthTab({
-      document: document.value,
-      index,
-      meta,
-    })
-  })
-=======
+  eventBus.on(
+    'auth:update:selected-security-schemes',
+    async (payload) => await updateSelectedSecuritySchemes(document.value, payload),
+  )
+
   //------------------------------------------------------------------------------------
   // Server Related Event Handlers
   //------------------------------------------------------------------------------------
@@ -145,7 +113,6 @@
   eventBus.on('server:delete:server', (payload) => deleteServer(document.value, payload))
   eventBus.on('server:update:variables', (payload) => updateServerVariables(document.value, payload))
   eventBus.on('server:update:selected', (payload) => updateSelectedServer(document.value, payload))
->>>>>>> cf80de17
 
   //------------------------------------------------------------------------------------
   // Operation Related Event Handlers
