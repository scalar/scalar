--- conflicted
+++ resolved
@@ -286,28 +286,4 @@
     const keyInput = wrapper.findAllComponents(CodeInput)[0]
     expect(keyInput?.props('required')).toBe(true)
   })
-<<<<<<< HEAD
-
-  it('emits updateRow when variable is selected in key input', async () => {
-    const wrapper = mount(OperationTableRow, {
-      props: {
-        data: { name: 'key', value: 'value' },
-        environment,
-        envVariables: [],
-      },
-      global: {
-        stubs: {
-          RouterLink: true,
-        },
-      },
-    })
-
-    const keyInput = wrapper.findAllComponents({ name: 'CodeInput' })[0]
-    await keyInput?.vm.$emit('selectVariable', 'selectedVar')
-
-    expect(wrapper.emitted('updateRow')).toBeTruthy()
-    expect(wrapper.emitted('updateRow')?.[0]?.[0]).toEqual({ key: 'selectedVar' })
-  })
-=======
->>>>>>> fe58c164
 })