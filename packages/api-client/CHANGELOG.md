--- conflicted
+++ resolved
@@ -1,7 +1,5 @@
 # @scalar/api-client
 
-<<<<<<< HEAD
-=======
 ## 0.8.10
 
 ### Patch Changes
@@ -22,7 +20,6 @@
 
 - 0e0f34b3: fix: cleanup safari bugs
 
->>>>>>> c6ecab23
 ## 0.8.7
 
 ### Patch Changes
