# @scalar/express-api-reference

<<<<<<< HEAD
=======
## 0.2.16

### Patch Changes

- Updated dependencies [dae1010a]
  - @scalar/api-reference@1.13.4

## 0.2.15

### Patch Changes

- Updated dependencies [87032eed]
  - @scalar/api-reference@1.13.3

## 0.2.14

### Patch Changes

- 6d777194: feat: release themes
- Updated dependencies [6d777194]
  - @scalar/api-reference@1.13.2

## 0.2.13

### Patch Changes

- 20790661: feat: add space themes
- Updated dependencies [20790661]
  - @scalar/api-reference@1.13.1

## 0.2.12

### Patch Changes

- 7582e82a: fix: classic layout stylings
- Updated dependencies [5dac9c51]
- Updated dependencies [0e0f34b3]
- Updated dependencies [97cd84e9]
- Updated dependencies [7582e82a]
  - @scalar/api-reference@1.13.0

>>>>>>> c6ecab23
## 0.2.11

### Patch Changes

- d5d55407: feat: expose dark mode light mode property in config
- 7d502131: fix: add markdown rendering for body schema
- Updated dependencies [d5d55407]
- Updated dependencies [7d502131]
- Updated dependencies [3e7c4cf7]
  - @scalar/api-reference@1.12.9

## 0.2.10

### Patch Changes

- 859977f8: feat: Add dynamic content type selection for request body
- Updated dependencies [859977f8]
  - @scalar/api-reference@1.12.8

## 0.2.9

### Patch Changes

- 0b66933d: fix: declare theme font for buttons and fix regressed font weight
- Updated dependencies [0b66933d]
  - @scalar/api-reference@1.12.7

## 0.2.8

### Patch Changes

- 87ed7f01: fix: markdown second level margin issue
- Updated dependencies [87ed7f01]
  - @scalar/api-reference@1.12.6

## 0.2.7

### Patch Changes

- 4513c725: feat: add intro flare for gradients
- Updated dependencies [4513c725]
  - @scalar/api-reference@1.12.5

## 0.2.6

### Patch Changes

- 06f800cc: fix: regression ui bugs
- Updated dependencies [06f800cc]
  - @scalar/api-reference@1.12.4

## 0.2.5

### Patch Changes

- bf29f8df: fix: add text/plain support
- Updated dependencies [bf29f8df]
  - @scalar/api-reference@1.12.3

## 0.2.4

### Patch Changes

- 0f9791b7: fix: add null check to cookies and proper withCredentials set on cookie addition
- Updated dependencies [0f9791b7]
  - @scalar/api-reference@1.12.2

## 0.2.3

### Patch Changes

- Updated dependencies [54be5027]
- Updated dependencies [6c4d608f]
  - @scalar/api-reference@1.12.1

## 0.2.2

### Patch Changes

- Updated dependencies [1c4f4c88]
- Updated dependencies [432d16fe]
  - @scalar/api-reference@1.12.0

## 0.2.1

### Patch Changes

- 855a6713: fix: remove caching of configuration when updating spec as prop
- Updated dependencies [855a6713]
- Updated dependencies [5f270ca4]
- Updated dependencies [6cbb5a65]
  - @scalar/api-reference@1.11.1

## 0.2.0

### Minor Changes

- 1972947f: chore: removed yjs and hocus pocus from swagger editor

### Patch Changes

- Updated dependencies [e99eb215]
- Updated dependencies [cf30daa2]
- Updated dependencies [4b28e96c]
- Updated dependencies [1972947f]
  - @scalar/api-reference@1.11.0

## 0.1.11

### Patch Changes

- 70f33ea2: fix: references mobile menu position relative bug
- Updated dependencies [70f33ea2]
  - @scalar/api-reference@1.10.2

## 0.1.10

### Patch Changes

- 01afd152: fix: sidebar on mobile doesnt close once changing active item
- Updated dependencies [01afd152]
  - @scalar/api-reference@1.10.1

## 0.1.9

### Patch Changes

- 5efb80bb: feat: add undici example requests
- a1319e8b: Switched internal component library to use ScalarComponents instead
- Updated dependencies [5efb80bb]
- Updated dependencies [8436e115]
- Updated dependencies [5d6b539b]
- Updated dependencies [c24583ba]
- Updated dependencies [a1319e8b]
- Updated dependencies [d1caa4ee]
- Updated dependencies [f2a7a214]
  - @scalar/api-reference@1.10.0

## 0.1.8

### Patch Changes

- Updated dependencies [648e5a98]
  - @scalar/api-reference@1.9.2

## 0.1.7

### Patch Changes

- edb02e76: fix: windows select menu not updating on prefers color scheme
- Updated dependencies [edb02e76]
  - @scalar/api-reference@1.9.1

## 0.1.6

### Patch Changes

- d7da3147: fix: remove duplicate slash in example and client
- Updated dependencies [d7da3147]
- Updated dependencies [c45ae5e8]
  - @scalar/api-reference@1.9.0

## 0.1.5

### Patch Changes

- d45f5a5: fix: handle root path in request generation
- Updated dependencies [f9bfa97]
- Updated dependencies [d45f5a5]
  - @scalar/api-reference@1.8.0

## 0.1.4

### Patch Changes

- Updated dependencies [4423876]
- Updated dependencies [4423876]
  - @scalar/api-reference@1.7.1

## 0.1.3

### Patch Changes

- Updated dependencies [4f2fcc3]
  - @scalar/api-reference@1.7.0

## 0.1.2

### Patch Changes

- Updated dependencies [f87910d]
  - @scalar/api-reference@1.6.1

## 0.1.1

### Patch Changes

- Updated dependencies [90ffeb5]
- Updated dependencies [98e01a2]
- Updated dependencies [c04c2ea]
- Updated dependencies [654333a]
- Updated dependencies [84c0c77]
- Updated dependencies [4e5d00e]
  - @scalar/api-reference@1.6.0

## 0.1.0

### Minor Changes

- f38bb61: chore: remove swagger editor tabs

### Patch Changes

- 349589a: feat: expose spec content updates
- Updated dependencies [349589a]
- Updated dependencies [f38bb61]
  - @scalar/api-reference@1.5.0

## 0.0.15

### Patch Changes

- Updated dependencies [b65840b]
- Updated dependencies [95fbc01]
- Updated dependencies [b65840b]
- Updated dependencies [b974eeb]
  - @scalar/api-reference@1.4.0

## 0.0.14

### Patch Changes

- 185a85d: feat: add support for content callbacks
- Updated dependencies [37b974c]
- Updated dependencies [b77d087]
  - @scalar/api-reference@1.3.0

## 0.0.13

### Patch Changes

- 79cc6ba: feat: custom Express CSS
  - @scalar/api-reference@1.2.7

## 0.0.12

### Patch Changes

- Updated dependencies [ed7cc0d]
  - @scalar/api-reference@1.2.6

## 0.0.11

### Patch Changes

- Updated dependencies [35dffe4]
- Updated dependencies [5c66be8]
  - @scalar/api-reference@1.2.5

## 0.0.10

### Patch Changes

- c3b215f: chore: no pinned peer dependency versions
- Updated dependencies [c3b215f]
  - @scalar/api-reference@1.2.4

## 0.0.9

### Patch Changes

- 55246e5: chore: rewrite all package.jsons (including their prod, dev and peer dependency requirements)
- Updated dependencies [55246e5]
- Updated dependencies [f2941f5]
  - @scalar/api-reference@1.2.3

## 0.0.8

### Patch Changes

- Updated dependencies [81490fb]
- Updated dependencies [18bb6a4]
  - @scalar/api-reference@1.2.2

## 0.0.7

### Patch Changes

- Updated dependencies [fa34e17]
- Updated dependencies [9e6cc67]
  - @scalar/api-reference@1.2.1

## 0.0.6

### Patch Changes

- Updated dependencies [678e383]
- Updated dependencies [c51124f]
- Updated dependencies [edb09a0]
  - @scalar/api-reference@1.2.0

## 0.0.5

### Patch Changes

- @scalar/api-reference@1.1.7

## 0.0.4

### Patch Changes

- Updated dependencies [36761e4]
  - @scalar/api-reference@1.1.6

## 0.0.3

### Patch Changes

- Updated dependencies [b8dc5a5]
  - @scalar/api-reference@1.1.5

## 0.0.2

### Patch Changes

- Updated dependencies [752dcf3]
  - @scalar/api-reference@1.1.4

## 0.0.1

### Patch Changes

- 4eb480e: say hello to the new @scalar/express-api-reference middleware :)<|MERGE_RESOLUTION|>--- conflicted
+++ resolved
@@ -1,7 +1,5 @@
 # @scalar/express-api-reference
 
-<<<<<<< HEAD
-=======
 ## 0.2.16
 
 ### Patch Changes
@@ -43,7 +41,6 @@
 - Updated dependencies [7582e82a]
   - @scalar/api-reference@1.13.0
 
->>>>>>> c6ecab23
 ## 0.2.11
 
 ### Patch Changes
