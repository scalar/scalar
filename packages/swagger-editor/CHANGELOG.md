--- conflicted
+++ resolved
@@ -1,7 +1,5 @@
 # @scalar/swagger-editor
 
-<<<<<<< HEAD
-=======
 ## 0.9.5
 
 ### Patch Changes
@@ -17,7 +15,6 @@
   - @scalar/components@0.2.1
   - @scalar/themes@0.5.2
 
->>>>>>> c6ecab23
 ## 0.9.3
 
 ### Patch Changes
