--- conflicted
+++ resolved
@@ -1,10 +1,5 @@
 <script lang="ts" setup>
-<<<<<<< HEAD
-import { type ThemeId, ThemeStyles } from '@scalar/themes'
-=======
-import '@scalar/components/style.css'
 import { ResetStyles, type ThemeId, ThemeStyles } from '@scalar/themes'
->>>>>>> ad2b95a9
 import { computed, isRef, ref, watch } from 'vue'
 
 import {
