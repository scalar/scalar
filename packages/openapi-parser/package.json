--- conflicted
+++ resolved
@@ -75,10 +75,7 @@
     "fastify": "catalog:*",
     "json-to-ast": "^2.1.0",
     "just-diff": "^6.0.2",
-<<<<<<< HEAD
-=======
     "tinybench": "^2.8.0",
->>>>>>> cedca9b1
     "vite": "catalog:*"
   }
 }