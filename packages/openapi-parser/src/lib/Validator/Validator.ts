<<<<<<< HEAD
import Ajv from 'ajv'
=======
import type { ValidateFunction } from 'ajv'
>>>>>>> 29023969
import Ajv2020 from 'ajv/dist/2020.js'
import Ajv04 from 'ajv-draft-04'
import addFormats from 'ajv-formats'

import { ERRORS, OpenApiSpecifications, type OpenApiVersion, OpenApiVersions } from '@/configuration'
import type { AnyObject, Filesystem, ThrowOnErrorOption, ValidateResult } from '@/types/index'
import { details as getOpenApiVersion } from '@/utils/details'
import { resolveReferences } from '@/utils/resolve-references'
import { transformErrors } from '@/utils/transform-errors'

/**
 * Configure available JSON Schema versions
 */
const jsonSchemaVersions = {
  'http://json-schema.org/draft-04/schema#': Ajv04,
  'http://json-schema.org/draft-07/schema#': Ajv,
  'https://json-schema.org/draft/2020-12/schema': Ajv2020,
}

export class Validator {
  public version: OpenApiVersion

  public static supportedVersions = OpenApiVersions

  // Object with function *or* object { errors: string }
  protected ajvValidators: Record<string, ValidateFunction> = {}

  protected errors: string

  protected specificationVersion: string

  protected specificationType: string

  public specification: AnyObject

  /**
   * Checks whether a specification is valid and all references can be resolved.
   */
  validate(filesystem: Filesystem, options?: ThrowOnErrorOption): ValidateResult {
    const entrypoint = filesystem.find((file) => file.isEntrypoint)
    const specification = entrypoint?.specification

    // TODO: How does this work with a filesystem?
    this.specification = specification

    // TODO: defaulting info.version to keep parser compatible with the previous one
    // we should bubble this error up and not throw on it
    if (this.specification?.info && !this.specification.info.version) {
      this.specification.info.version = '0.0.1'
    }

    try {
      // AnyObject is empty or invalid
      if (specification === undefined || specification === null) {
        if (options?.throwOnError) {
          throw new Error(ERRORS.EMPTY_OR_INVALID)
        }

        return {
          valid: false,
          errors: transformErrors(specification, ERRORS.EMPTY_OR_INVALID),
        }
      }

      // Meta data about the specification
      const { version, specificationType, specificationVersion } = getOpenApiVersion(specification)

      this.version = version
      this.specificationVersion = specificationVersion
      this.specificationType = specificationType

      // AnyObject is not supported
      if (!version) {
        if (options?.throwOnError) {
          throw new Error(ERRORS.OPENAPI_VERSION_NOT_SUPPORTED)
        }

        return {
          valid: false,
          errors: transformErrors(specification, ERRORS.OPENAPI_VERSION_NOT_SUPPORTED),
        }
      }

      // Get the correct OpenAPI validator
      const validateSchema = this.getAjvValidator(version)
      const schemaResult = validateSchema(specification)

      // Error handling
      if (validateSchema.errors) {
        if (validateSchema.errors.length > 0) {
          if (options?.throwOnError) {
            throw new Error(validateSchema.errors[0].message)
          }

          return {
            valid: false,
            errors: transformErrors(specification, validateSchema.errors),
          }
        }
      }

      // Check if the references are valid
      const resolvedReferences = resolveReferences(filesystem, options)

      return {
        valid: schemaResult && resolvedReferences.valid,
        errors: [...resolvedReferences.errors],
        schema: resolvedReferences.schema,
      }
    } catch (error) {
      // Something went horribly wrong!
      if (options?.throwOnError) {
        throw error
      }

      return {
        valid: false,
        errors: transformErrors(specification, error.message ?? error),
      }
    }
  }

  /**
   * Ajv JSON schema validator
   */
  getAjvValidator(version: OpenApiVersion): ValidateFunction {
    // Schema loaded already
    if (this.ajvValidators[version]) {
      return this.ajvValidators[version]
    }

    // Load OpenAPI Schema
    const schema = OpenApiSpecifications[version]

    // Load JSON Schema
    const AjvClass = jsonSchemaVersions[schema.$schema as keyof typeof jsonSchemaVersions]

    // Get the correct Ajv validator
    const ajv = new AjvClass({
      // Ajv is a bit too strict in its strict validation of OpenAPI schemas.
      // Switch strict mode off.
      strict: false,
      // Enable discriminator support for better oneOf error messages
      discriminator: true,
      // Show all errors, not just the first one
      allErrors: true,
    })

    // Register formats
    // https://ajv.js.org/packages/ajv-formats.html#formats
    addFormats(ajv)

    // OpenAPI 3.1 and 3.2 uses media-range format
    if (version === '3.1' || version === '3.2') {
      ajv.addFormat('media-range', true)
    }

    return (this.ajvValidators[version] = ajv.compile(schema))
  }
}<|MERGE_RESOLUTION|>--- conflicted
+++ resolved
@@ -1,8 +1,4 @@
-<<<<<<< HEAD
-import Ajv from 'ajv'
-=======
-import type { ValidateFunction } from 'ajv'
->>>>>>> 29023969
+import Ajv, { type ValidateFunction } from 'ajv'
 import Ajv2020 from 'ajv/dist/2020.js'
 import Ajv04 from 'ajv-draft-04'
 import addFormats from 'ajv-formats'
