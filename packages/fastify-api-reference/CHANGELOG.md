# @scalar/fastify-api-reference

<<<<<<< HEAD
=======
## 1.13.2

### Patch Changes

- 6d777194: feat: release themes

## 1.13.1

### Patch Changes

- 20790661: feat: add space themes

## 1.13.0

### Patch Changes

- 7582e82a: fix: classic layout stylings

>>>>>>> c6ecab23
## 1.12.9

### Patch Changes

- d5d55407: feat: expose dark mode light mode property in config
- 7d502131: fix: add markdown rendering for body schema

## 1.12.8

### Patch Changes

- 859977f8: feat: Add dynamic content type selection for request body

## 1.12.7

### Patch Changes

- 0b66933d: fix: declare theme font for buttons and fix regressed font weight

## 1.12.6

### Patch Changes

- 87ed7f01: fix: markdown second level margin issue

## 1.12.5

### Patch Changes

- 4513c725: feat: add intro flare for gradients

## 1.12.4

### Patch Changes

- 06f800cc: fix: regression ui bugs

## 1.12.3

### Patch Changes

- bf29f8df: fix: add text/plain support

## 1.12.2

### Patch Changes

- 0f9791b7: fix: add null check to cookies and proper withCredentials set on cookie addition

## 1.11.1

### Patch Changes

- 855a6713: fix: remove caching of configuration when updating spec as prop

## 1.11.0

### Minor Changes

- 1972947f: chore: removed yjs and hocus pocus from swagger editor

## 1.10.2

### Patch Changes

- 70f33ea2: fix: references mobile menu position relative bug

## 1.10.1

### Patch Changes

- 01afd152: fix: sidebar on mobile doesnt close once changing active item

## 1.10.0

### Patch Changes

- 5efb80bb: feat: add undici example requests
- a1319e8b: Switched internal component library to use ScalarComponents instead

## 1.9.2

### Patch Changes

- a639cb3e: chore: don’t pass optional parameters to the API client

## 0.8.8

### Patch Changes

- edb02e76: fix: windows select menu not updating on prefers color scheme

## 0.8.7

### Patch Changes

- d7da3147: fix: remove duplicate slash in example and client

## 0.8.6

### Patch Changes

- d45f5a5: fix: handle root path in request generation

## 0.8.5

### Patch Changes

- 756646e: chore: remove unirest and node-fetch from the client lists

## 0.8.4

### Patch Changes

- 0c25c75: chore: remove console log from fastify package

## 0.8.3

### Patch Changes

- fc540bf: chore: make routePrefix optional
- fc540bf: chore: use routePrefix for JavaScript file

## 0.8.2

### Patch Changes

- aa699af: fix: common js build

## 0.8.1

### Patch Changes

- 11e2f6e: chore: move @scalar/api-reference and terser to devDepdencies
- daa6928: chore: use fastify-html to send HTML
- daa6928: chore: disable CommonJS build, don’t support require() anymore
- 68fedd5: chore: use fastify logging facilities

## 0.8.0

### Minor Changes

- f38bb61: chore: remove swagger editor tabs

### Patch Changes

- 349589a: feat: expose spec content updates
- Updated dependencies [349589a]
- Updated dependencies [f38bb61]
  - @scalar/api-reference@1.5.0

## 0.7.4

### Patch Changes

- Updated dependencies [b65840b]
- Updated dependencies [95fbc01]
- Updated dependencies [b65840b]
- Updated dependencies [b974eeb]
  - @scalar/api-reference@1.4.0

## 0.7.3

### Patch Changes

- 2bfab93: fix: JS is missing

## 0.7.2

### Patch Changes

- 185a85d: breaking change: use `configuration` instead of `apiReference` to pass the configuration
- 185a85d: refactor: use CDN version, remove pageTitle option (the API reference supports more attributes already)
- Updated dependencies [37b974c]
- Updated dependencies [b77d087]
  - @scalar/api-reference@1.3.0

## 0.7.1

### Patch Changes

- @scalar/api-reference@1.2.7

## 0.7.0

### Minor Changes

- 4fc4ba8: feat: add terser minification to fastify integration

### Patch Changes

- Updated dependencies [ed7cc0d]
  - @scalar/api-reference@1.2.6

## 0.6.68

### Patch Changes

- Updated dependencies [35dffe4]
- Updated dependencies [5c66be8]
  - @scalar/api-reference@1.2.5

## 0.6.67

### Patch Changes

- c3b215f: chore: no pinned peer dependency versions
- Updated dependencies [c3b215f]
  - @scalar/api-reference@1.2.4

## 0.6.66

### Patch Changes

- 55246e5: chore: rewrite all package.jsons (including their prod, dev and peer dependency requirements)
- Updated dependencies [55246e5]
- Updated dependencies [f2941f5]
  - @scalar/api-reference@1.2.3

## 0.6.65

### Patch Changes

- Updated dependencies [81490fb]
- Updated dependencies [18bb6a4]
  - @scalar/api-reference@1.2.2

## 0.6.64

### Patch Changes

- Updated dependencies [fa34e17]
- Updated dependencies [9e6cc67]
  - @scalar/api-reference@1.2.1

## 0.6.63

### Patch Changes

- Updated dependencies [678e383]
- Updated dependencies [c51124f]
- Updated dependencies [edb09a0]
  - @scalar/api-reference@1.2.0

## 0.6.62

### Patch Changes

- @scalar/api-reference@1.1.7

## 0.6.61

### Patch Changes

- Updated dependencies [36761e4]
  - @scalar/api-reference@1.1.6

## 0.6.60

### Patch Changes

- Updated dependencies [b8dc5a5]
  - @scalar/api-reference@1.1.5

## 0.6.59

### Patch Changes

- Updated dependencies [752dcf3]
  - @scalar/api-reference@1.1.4

## 0.6.58

### Patch Changes

- c603e80: style: use a custom Fastify theme as the default

## 0.6.57

### Patch Changes

- Updated dependencies [75df2d2]
- Updated dependencies [c97e8e6]
- Updated dependencies [52c20e5]
- Updated dependencies [b1fe23c]
- Updated dependencies [1208a7f]
  - @scalar/api-reference@1.1.3

## 0.6.56

### Patch Changes

- Updated dependencies [d062fd9]
  - @scalar/api-reference@1.1.2

## 0.6.55

### Patch Changes

- Updated dependencies [5eb5dcf]
  - @scalar/api-reference@1.1.1

## 0.6.54

### Patch Changes

- Updated dependencies [d3205e5]
- Updated dependencies [77dce14]
- Updated dependencies [aa2a575]
  - @scalar/api-reference@1.1.0

## 0.6.53

### Patch Changes

- Updated dependencies [366b142]
- Updated dependencies [e1dc955]
  - @scalar/api-reference@1.0.6

## 0.6.52

### Patch Changes

- Updated dependencies [ff81f70]
- Updated dependencies [5da1fc6]
- Updated dependencies [ff81f70]
  - @scalar/api-reference@1.0.5

## 0.6.51

### Patch Changes

- Updated dependencies [7fb2302]
- Updated dependencies [54098d7]
- Updated dependencies [dd06807]
- Updated dependencies [551aa7d]
- Updated dependencies [7fb2302]
- Updated dependencies [3eff44f]
- Updated dependencies [f0dca6c]
  - @scalar/api-reference@1.0.4

## 0.6.50

### Patch Changes

- dab853a: chore: remove unused dependencies
- Updated dependencies [c92a3a3]
- Updated dependencies [57cea1a]
- Updated dependencies [dce99ae]
- Updated dependencies [009a720]
- Updated dependencies [48118ba]
- Updated dependencies [dab853a]
  - @scalar/api-reference@1.0.3

## 0.6.49

### Patch Changes

- Updated dependencies [a7e6c25]
- Updated dependencies [4253b4a]
  - @scalar/api-reference@1.0.2

## 0.6.48

### Patch Changes

- Updated dependencies [68edf8c]
- Updated dependencies [e482ce0]
- Updated dependencies [6af9829]
- Updated dependencies [6bdc65b]
  - @scalar/api-reference@1.0.1

## 0.6.47

### Patch Changes

- Updated dependencies [94d2fe4]
- Updated dependencies [b0835a2]
- Updated dependencies [440815a]
- Updated dependencies [c470db5]
- Updated dependencies [5243ae4]
- Updated dependencies [509db1e]
  - @scalar/api-reference@1.0.0

## 0.6.46

### Patch Changes

- Updated dependencies [8c15df74]
  - @scalar/api-reference@0.8.10

## 0.6.45

### Patch Changes

- Updated dependencies [9c7a5722]
- Updated dependencies [a5df4a5b]
  - @scalar/api-reference@0.8.9

## 0.6.44

### Patch Changes

- Updated dependencies [8e2e4e5a]
  - @scalar/api-reference@0.8.8

## 0.6.43

### Patch Changes

- Updated dependencies [db24e103]
  - @scalar/api-reference@0.8.7

## 0.6.42

### Patch Changes

- Updated dependencies [c75b13b1]
  - @scalar/api-reference@0.8.6

## 0.6.41

### Patch Changes

- Updated dependencies [2f0b2f01]
- Updated dependencies [2f0b2f01]
- Updated dependencies [2f0b2f01]
- Updated dependencies [2f0b2f01]
  - @scalar/api-reference@0.8.5

## 0.6.40

### Patch Changes

- @scalar/api-reference@0.8.4

## 0.6.39

### Patch Changes

- Updated dependencies [d5fccba9]
  - @scalar/api-reference@0.8.3

## 0.6.38

### Patch Changes

- 4685f391: feat: use new universal configuration object
- 4685f391: feat: introducing the new universal configuration object
- Updated dependencies [3b042270]
- Updated dependencies [4685f391]
- Updated dependencies [8ac1ad69]
- Updated dependencies [28191084]
- Updated dependencies [e01134d4]
  - @scalar/api-reference@0.8.2

## 0.6.37

### Patch Changes

- Updated dependencies [7ed5c61a]
  - @scalar/api-reference@0.8.1

## 0.6.36

### Patch Changes

- Updated dependencies [9d352b13]
- Updated dependencies [b71c4db7]
- Updated dependencies [01109c6f]
- Updated dependencies [2eba4010]
  - @scalar/api-reference@0.8.0

## 0.6.35

### Patch Changes

- Updated dependencies [1f064818]
- Updated dependencies [1bd5fb80]
  - @scalar/api-reference@0.7.11

## 0.6.34

### Patch Changes

- Updated dependencies [c1cb507d]
- Updated dependencies [d1fcd043]
  - @scalar/api-reference@0.7.10

## 0.6.33

### Patch Changes

- Updated dependencies [45ac0aaa]
  - @scalar/api-reference@0.7.9

## 0.6.32

### Patch Changes

- Updated dependencies [ab348cb5]
- Updated dependencies [211ed1c7]
- Updated dependencies [ca2689b6]
- Updated dependencies [ae247253]
- Updated dependencies [5896b08d]
  - @scalar/api-reference@0.7.8

## 0.6.31

### Patch Changes

- Updated dependencies [0495c0f9]
- Updated dependencies [528df9d1]
- Updated dependencies [8915c5cf]
- Updated dependencies [d755d34e]
- Updated dependencies [a161c962]
- Updated dependencies [7e7ea175]
  - @scalar/api-reference@0.7.7

## 0.6.30

### Patch Changes

- Updated dependencies [d87566fd]
- Updated dependencies [43628366]
- Updated dependencies [6131fa72]
- Updated dependencies [dd8df965]
- Updated dependencies [52534317]
  - @scalar/api-reference@0.7.6

## 0.6.29

### Patch Changes

- 28cce042: fix: externalize markdown plugins to not break SSG
- Updated dependencies [fd875bc7]
- Updated dependencies [28cce042]
  - @scalar/api-reference@0.7.5

## 0.6.28

### Patch Changes

- Updated dependencies [51029c1d]
  - @scalar/api-reference@0.7.4

## 0.6.27

### Patch Changes

- Updated dependencies [99936ab8]
- Updated dependencies [08e8f637]
  - @scalar/api-reference@0.7.3

## 0.6.26

### Patch Changes

- Updated dependencies [fd6cf1bb]
- Updated dependencies [357a174d]
  - @scalar/api-reference@0.7.2

## 0.6.25

### Patch Changes

- 3c2bc6a9: style: update the search modal style
- Updated dependencies [3c2bc6a9]
  - @scalar/api-reference@0.7.1

## 0.6.24

### Patch Changes

- Updated dependencies [fd38deb0]
  - @scalar/api-reference@0.7.0

## 0.6.23

### Patch Changes

- af4ec8d3: update discord links
- 749f2f3f: fix: initial swagger editor content is parsed
- Updated dependencies [af4ec8d3]
- Updated dependencies [e643b56e]
- Updated dependencies [c6ac9ff4]
- Updated dependencies [749f2f3f]
- Updated dependencies [91b09499]
  - @scalar/api-reference@0.6.23

## 0.6.22

### Patch Changes

- Updated dependencies [d4789991]
  - @scalar/api-reference@0.6.22

## 0.6.21

### Patch Changes

- 1cbcabd7: lots of amazing fixes from when we missed last patch
- Updated dependencies [ea110ca0]
- Updated dependencies [1cbcabd7]
- Updated dependencies [9d22b4ca]
- Updated dependencies [437c4b01]
  - @scalar/api-reference@0.6.21

## 0.6.20

### Patch Changes

- 37353dd1: feat: add `data-proxy-url` to the HTML API
- Updated dependencies [37353dd1]
  - @scalar/api-reference@0.6.20

## 0.6.19

### Patch Changes

- Updated dependencies [eb0c3201]
  - @scalar/api-reference@0.6.19

## 0.6.18

### Patch Changes

- @scalar/api-reference@0.6.18

## 0.6.17

### Patch Changes

- @scalar/api-reference@0.6.17

## 0.6.16

### Patch Changes

- Updated dependencies [0f87c35d]
- Updated dependencies [3dd2574d]
  - @scalar/api-reference@0.6.16

## 0.6.15

### Patch Changes

- Updated dependencies [7b6c21e5]
  - @scalar/api-reference@0.6.15

## 0.6.14

### Patch Changes

- 3cbfbe0d: fix: hide fastify plugin routes from the Swagger spec
- Updated dependencies [46142c0a]
  - @scalar/api-reference@0.6.14

## 0.6.13

### Patch Changes

- Updated dependencies [727d7f47]
  - @scalar/api-reference@0.6.13

## 0.6.12

### Patch Changes

- a5eed542: feat: detect @fastify/swagger and load fastify.swagger() automatically
  - @scalar/api-reference@0.6.12

## 0.6.11

### Patch Changes

- Updated dependencies [b76f4d1e]
  - @scalar/api-reference@0.6.11

## 0.6.10

### Patch Changes

- Updated dependencies [07b99141]
  - @scalar/api-reference@0.6.10

## 0.6.9

### Patch Changes

- 386b2941: fix: remove body margin from the fastify template
- Updated dependencies [4985562c]
  - @scalar/api-reference@0.6.9

## 0.6.8

### Patch Changes

- @scalar/api-reference@0.6.8

## 0.6.7

### Patch Changes

- Updated dependencies [cd5f2685]
  - @scalar/api-reference@0.6.7

## 0.6.6

### Patch Changes

- Updated dependencies [8823d7a1]
  - @scalar/api-reference@0.6.6

## 0.6.5

### Patch Changes

- @scalar/api-reference@0.6.5

## 0.6.4

### Patch Changes

- 048555c6: feat: add CHANGELOG.md to the package
- Updated dependencies [449305f4]
- Updated dependencies [3e912c75]
- Updated dependencies [048555c6]
- Updated dependencies [df62875a]
  - @scalar/api-reference@0.6.4

## 0.6.3

### Patch Changes

- 5288e2ce: fix: node shims for the fastify plugin

## 0.6.2

### Patch Changes

- 64daacf3: chore: improve Node.js build
- effc1f31: feat: add new HTML API based on script tags
  chore: deprecate old div based HTML API
- Updated dependencies [75a69ba7]
- Updated dependencies [effc1f31]
- Updated dependencies [75a69ba7]
- Updated dependencies [b03a09c7]
- Updated dependencies [11270915]
  - @scalar/api-reference@0.6.3

## 0.6.1

### Patch Changes

- fdca56a9: feat: bundle JS with the plugin
- 33e32a86: refactor: use templating engine
- Updated dependencies [b184bdf2]
- Updated dependencies [e9861139]
- Updated dependencies [8751c874]
- Updated dependencies [addd9fa2]
  - @scalar/api-reference@0.6.2

## 0.6.0

### Minor Changes

- 3333a2fb: refactor: new fastify plugin, rename prefix to routePrefix

## 0.5.0

### Minor Changes

- 87fda5af: chore: update dependencies

### Patch Changes

- ef080a26: chore: format package.json
- 87fda5af: feat: optionally pass a callback to the spec option
- 26f96c50: fix: types (again)

## 0.4.2

### Patch Changes

- d51aebe5: chore: remove source files from packages
- 478b200c: fix: types

## 0.4.1

### Patch Changes

- f029be41: fix: custom TypeScript type for the fastify plugin
- 10498d9d: chore: add README
- 494083a0: add more information to the package.json

## 0.4.0

### Minor Changes

- 5057e213: make npm packages public :-)

## 0.3.2

### Patch Changes

- 237e28b0: fix: ESM support for fastify api reference package

## 0.3.1

### Patch Changes

- 53d9bae: fix: make fastify an external dependency

## 0.3.0

### Minor Changes

- b0f5221: manually releasing all packages to make sure the lastest version is on npm

## 0.2.0

### Minor Changes

- a ton of fixes, new fastify plugin<|MERGE_RESOLUTION|>--- conflicted
+++ resolved
@@ -1,7 +1,5 @@
 # @scalar/fastify-api-reference
 
-<<<<<<< HEAD
-=======
 ## 1.13.2
 
 ### Patch Changes
@@ -20,7 +18,6 @@
 
 - 7582e82a: fix: classic layout stylings
 
->>>>>>> c6ecab23
 ## 1.12.9
 
 ### Patch Changes
