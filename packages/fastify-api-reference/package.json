--- conflicted
+++ resolved
@@ -12,11 +12,7 @@
     "openapi",
     "swagger"
   ],
-<<<<<<< HEAD
-  "version": "1.12.9",
-=======
   "version": "1.13.2",
->>>>>>> c6ecab23
   "engines": {
     "node": ">=20"
   },
