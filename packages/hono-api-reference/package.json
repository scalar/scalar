{
  "name": "@scalar/hono-api-reference",
  "description": "A middleware for using the Scalar API reference in Hono",
  "license": "MIT",
  "author": "Scalar (https://github.com/scalar)",
  "homepage": "https://github.com/scalar/scalar",
  "bugs": "https://github.com/scalar/scalar/issues/new/choose",
<<<<<<< HEAD
  "version": "0.3.11",
=======
  "version": "0.3.16",
>>>>>>> c6ecab23
  "engines": {
    "node": ">=20"
  },
  "scripts": {
    "build": "tsup ./src/index.ts --format esm,cjs --dts",
    "test": "vitest run"
  },
  "type": "module",
  "main": "dist/index.cjs",
  "types": "dist/index.d.cts",
  "exports": {
    ".": {
      "import": {
        "types": "./dist/index.d.ts",
        "default": "./dist/index.js"
      },
      "require": {
        "types": "./dist/index.d.cts",
        "default": "./dist/index.cjs"
      }
    }
  },
  "files": [
    "dist"
  ],
  "module": "dist/index.js",
  "repository": {
    "type": "git",
    "url": "https://github.com/scalar/scalar.git",
    "directory": "packages/hono-api-reference"
  },
  "dependencies": {
    "@scalar/api-reference": "workspace:*"
  },
  "devDependencies": {
    "hono": "^3.11.7",
    "tsup": "^7.2.0",
    "vite": "^4.4.12",
    "vitest": "^0.34.4"
  },
  "peerDependencies": {
    "hono": "^3.0.0"
  }
}<|MERGE_RESOLUTION|>--- conflicted
+++ resolved
@@ -5,11 +5,7 @@
   "author": "Scalar (https://github.com/scalar)",
   "homepage": "https://github.com/scalar/scalar",
   "bugs": "https://github.com/scalar/scalar/issues/new/choose",
-<<<<<<< HEAD
-  "version": "0.3.11",
-=======
   "version": "0.3.16",
->>>>>>> c6ecab23
   "engines": {
     "node": ">=20"
   },
