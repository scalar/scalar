import { isDefined } from '@scalar/helpers/array/is-defined'
import type { OpenAPIV3_1 } from '@scalar/openapi-types'
import { getResolvedRef } from '@scalar/workspace-store/helpers/get-resolved-ref'

const MAX_LEVELS_DEEP = 10
/** Sets the max number of properties after the third level to prevent exponential horizontal growth */
const MAX_PROPERTIES = 10

/** The default name for additional properties. */
const DEFAULT_ADDITIONAL_PROPERTIES_NAME = 'propertyName*'

/** Pre-computed values to avoid expensive date operations */
const currentISOString = new Date().toISOString()
const currentDateString = currentISOString.split('T')[0]!
const currentTimeString = currentISOString.split('T')[1]!.split('.')[0]!

const genericExampleValues: Record<string, string> = {
  // 'date-time': '1970-01-01T00:00:00Z',
  'date-time': currentISOString,
  // 'date': '1970-01-01',
  'date': currentDateString,
  'email': 'hello@example.com',
  'hostname': 'example.com',
  // https://tools.ietf.org/html/rfc6531#section-3.3
  'idn-email': 'jane.doe@example.com',
  // https://tools.ietf.org/html/rfc5890#section-2.3.2.3
  'idn-hostname': 'example.com',
  'ipv4': '127.0.0.1',
  'ipv6': '51d4:7fab:bfbf:b7d7:b2cb:d4b4:3dad:d998',
  'iri-reference': '/entitiy/1',
  // https://tools.ietf.org/html/rfc3987
  'iri': 'https://example.com/entity/123',
  'json-pointer': '/nested/objects',
  'password': 'super-secret',
  'regex': '/[a-z]/',
  // https://tools.ietf.org/html/draft-handrews-relative-json-pointer-01
  'relative-json-pointer': '1/nested/objects',
  // full-time in https://tools.ietf.org/html/rfc3339#section-5.6
  // 'time': '00:00:00Z',
  'time': currentTimeString,
  // either a URI or relative-reference https://tools.ietf.org/html/rfc3986#section-4.1
  'uri-reference': '../folder',
  'uri-template': 'https://example.com/{id}',
  'uri': 'https://example.com',
  'uuid': '123e4567-e89b-12d3-a456-426614174000',
  'object-id': '6592008029c8c3e4dc76256c',
}

/**
 * We can use the `format` to generate some random values.
 */
function guessFromFormat(schema: OpenAPIV3_1.SchemaObject, makeUpRandomData: boolean = false, fallback: string = '') {
  if (schema.format === 'binary') {
    return new File([''], 'filename')
  }
  return makeUpRandomData ? (genericExampleValues[schema.format ?? ''] ?? fallback) : ''
}

/** Map of all the results */
const resultCache = new WeakMap<Record<string, any>, any>()

/** Store result in the cache, and return the result */
function cache(schema: OpenAPIV3_1.SchemaObject, result: unknown) {
  // Avoid unnecessary WeakMap operations for primitive values
  if (typeof result !== 'object' || result === null) {
    return result
  }

  resultCache.set(schema, result)

  return result
}

/**
 * This function takes an OpenAPI schema and generates an example from it
 */
export const getExampleFromSchema = (
  _schema: OpenAPIV3_1.SchemaObject,
  options?: {
    /**
     * The fallback string for empty string values.
     * @default ''
     */
    emptyString?: string
    /**
     * Whether to use the XML tag names as keys
     * @default false
     */
    xml?: boolean
    /**
     * Whether to show read-only/write-only properties. Otherwise all properties are shown.
     * @default undefined
     */
    mode?: 'read' | 'write'
    /**
     * Dynamic values to add to the example.
     */
    variables?: Record<string, any>
    /**
     * Whether to omit empty and optional properties.
     * @default false
     */
    omitEmptyAndOptionalProperties?: boolean
  },
  level: number = 0,
  parentSchema?: OpenAPIV3_1.SchemaObject,
  name?: string,
): any => {
  const schema = getResolvedRef(_schema)

  if (!isDefined(schema)) {
    return undefined
  }

  // Check if we have a cached result for this schema
  if (resultCache.has(schema)) {
    return resultCache.get(schema)
  }

  // Check depth limit
  if (level > MAX_LEVELS_DEEP) {
    return '[Max Depth Exceeded]'
  }

  // Sometimes, we just want the structure and no values.
  // But if `emptyString` is  set, we do want to see some values.
  const makeUpRandomData = !!options?.emptyString

  // Early exits for simple cases
  // If the property is deprecated anyway, we don't want to show it.
  if (schema.deprecated) {
    return undefined
  }

  // Check if the property is read-only/write-only
  if ((options?.mode === 'write' && schema.readOnly) || (options?.mode === 'read' && schema.writeOnly)) {
    return undefined
  }

  // Use given variables as values
  if (schema['x-variable']) {
    const value = options?.variables?.[schema['x-variable']]

    // Return the value if it's defined
    if (value !== undefined) {
      // Type-casting
      if (schema.type === 'number' || schema.type === 'integer') {
        const numValue = Number.parseInt(value, 10)
        return cache(schema, numValue)
      }

      return cache(schema, value)
    }
  }

  // Use the first example, if there's an array
  if (Array.isArray(schema.examples) && schema.examples.length > 0) {
    return cache(schema, schema.examples[0])
  }

  // Use an example, if there's one
  if (schema.example !== undefined) {
    return cache(schema, schema.example)
  }

  // Use a default value, if there's one
  if (schema.default !== undefined) {
    return cache(schema, schema.default)
  }

  // Use a const value, if there's one
  if (schema.const !== undefined) {
    return cache(schema, schema.const)
  }

  // enum: [ 'available', 'pending', 'sold' ]
  if (Array.isArray(schema.enum) && schema.enum.length > 0) {
    return cache(schema, schema.enum[0])
  }

  // Check if the property is required
  const isObjectOrArray =
    schema.type === 'object' ||
    schema.type === 'array' ||
    !!schema.allOf?.at?.(0) ||
    !!schema.anyOf?.at?.(0) ||
    !!schema.oneOf?.at?.(0)
  if (!isObjectOrArray && options?.omitEmptyAndOptionalProperties === true) {
    const isRequired =
      schema.required === true ||
      parentSchema?.required === true ||
      parentSchema?.required?.includes(name ?? schema.title ?? '')

    if (!isRequired) {
      return undefined
    }
  }

  // Object
  if (schema.type === 'object' || schema.properties !== undefined) {
    const response: Record<string, any> = {}
    let propertyCount = 0

    // Regular properties - optimized iteration
    if (schema.properties !== undefined) {
      const propertyNames = Object.keys(schema.properties)
      const maxProps = level > 3 ? MAX_PROPERTIES : propertyNames.length

      for (const propertyName of propertyNames.slice(0, maxProps)) {
        const property = getResolvedRef(schema.properties[propertyName])

        if (!property) {
          continue
        }

        const propertyXmlTagName = options?.xml ? property?.xml?.name : undefined
        const value = getExampleFromSchema(property, options, level + 1, schema, propertyName)

        if (typeof value !== 'undefined') {
          response[propertyXmlTagName ?? propertyName] = value
          propertyCount++
        }
      }

      // Add truncation indicator if we hit the limit
      if (level > 3 && propertyCount >= MAX_PROPERTIES && propertyNames.length > MAX_PROPERTIES) {
        response['...'] = '[Additional Properties Truncated]'
      }
    }

    // Pattern properties (regex) - optimized iteration
    if (schema.patternProperties !== undefined) {
      for (const pattern of Object.keys(schema.patternProperties)) {
        const property = getResolvedRef(schema.patternProperties[pattern])
        if (!property) {
          continue
        }

        // Use the regex pattern as an example key
        response[pattern] = getExampleFromSchema(property, options, level + 1, schema, pattern)
      }
    }

    // Additional properties
    if (schema.additionalProperties !== undefined) {
      const anyTypeIsValid =
        // true
        schema.additionalProperties === true ||
        // or an empty object {}
        (typeof schema.additionalProperties === 'object' && !Object.keys(schema.additionalProperties).length)

      const additionalProperties = getResolvedRef(schema.additionalProperties)

      // Get the custom name for additional properties if available
      const additionalPropertiesName =
        typeof additionalProperties === 'object' &&
        additionalProperties['x-additionalPropertiesName'] &&
        typeof additionalProperties['x-additionalPropertiesName'] === 'string' &&
        additionalProperties['x-additionalPropertiesName'].trim().length > 0
          ? `${additionalProperties['x-additionalPropertiesName'].trim()}*`
          : DEFAULT_ADDITIONAL_PROPERTIES_NAME

      if (anyTypeIsValid) {
        response[additionalPropertiesName] = 'anything'
      } else if (typeof additionalProperties === 'object') {
        response[additionalPropertiesName] = getExampleFromSchema(additionalProperties, options, level + 1)
      }
    }

    if (schema.anyOf?.[0]) {
      Object.assign(response, getExampleFromSchema(getResolvedRef(schema.anyOf[0]), options, level + 1))
    } else if (schema.oneOf?.[0] !== undefined) {
      Object.assign(response, getExampleFromSchema(getResolvedRef(schema.oneOf[0]), options, level + 1))
    } else if (schema.allOf?.[0]) {
      Object.assign(
        response,
        ...schema.allOf
          .filter(isDefined)
          .map((item: any) => getExampleFromSchema(getResolvedRef(item), options, level + 1, schema)),
      )
    }

    // Check if we need to wrap the result in an XML root element name
    if (options?.xml && schema.xml?.name && level === 0) {
      const wrappedResponse: Record<string, any> = {}
      wrappedResponse[schema.xml.name] = response
      return cache(schema, wrappedResponse)
    }

    return cache(schema, response)
  }

  // Array
  if (schema.type === 'array' || schema.items !== undefined) {
    const items = getResolvedRef(schema.items)
    const itemsXmlTagName = items?.xml?.name
    const wrapItems = !!(options?.xml && schema.xml?.wrapped && itemsXmlTagName)

    if (schema.example !== undefined) {
      return cache(schema, wrapItems ? { [itemsXmlTagName]: schema.example } : schema.example)
    }

    // Check whether the array has a anyOf, oneOf, or allOf rule
    if (items) {
      // First handle allOf separately since it needs special handling
      if (items.allOf) {
        const allOf = items.allOf.filter(isDefined)
        const firstItem = getResolvedRef(allOf[0])

<<<<<<< HEAD
        // first item is an object type, merge all schemas
=======
        // If first item is an object type, merge all schemas
>>>>>>> 0e747c74
        if (firstItem?.type === 'object') {
          const combined = { type: 'object', allOf } as OpenAPIV3_1.SchemaObject

          const mergedExample = getExampleFromSchema(combined, options, level + 1, schema)
          return cache(schema, wrapItems ? [{ [itemsXmlTagName]: mergedExample }] : [mergedExample])
        }
        // For non-objects (like strings), collect all examples
        const examples = allOf
          .map((item: any) => getExampleFromSchema(getResolvedRef(item), options, level + 1, schema))
          .filter(isDefined)

        return cache(schema, wrapItems ? examples.map((example: any) => ({ [itemsXmlTagName]: example })) : examples)
      }

<<<<<<< HEAD
      // Handle other rules (anyOf, oneOf)
      const rules = ['anyOf', 'oneOf'] as const
      for (const rule of rules) {
        if (!items[rule]) {
          continue
        }

        const schemas = items[rule].slice(0, 1)
        const exampleFromRule = schemas
          .map((item: any) => getExampleFromSchema(getResolvedRef(item), options, level + 1, schema))
          .filter(isDefined)
=======
      // Handle other rules (anyOf, oneOf) - optimized
      if (items.anyOf || items.oneOf) {
        const ruleItems = items.anyOf || items.oneOf
        if (ruleItems && ruleItems.length > 0) {
          const firstItem = ruleItems[0]
          if (firstItem) {
            const exampleFromRule = getExampleFromSchema(getResolvedRef(firstItem), options, level + 1, schema)
>>>>>>> 0e747c74

            return cache(schema, wrapItems ? [{ [itemsXmlTagName]: exampleFromRule }] : [exampleFromRule])
          }
        }
      }
    }

    // if it has type: 'object', or properties, it's an object
    const isObject = items?.type === 'object' || items?.properties !== undefined
    // if it has type: 'array', or items, it's an array
    const isArray = items?.type === 'array' || items?.items !== undefined

    if (items?.type || isObject || isArray) {
      const exampleFromSchema = getExampleFromSchema(items, options, level + 1)
      return cache(schema, wrapItems ? [{ [itemsXmlTagName]: exampleFromSchema }] : [exampleFromSchema])
    }

    return cache(schema, [])
  }

  const exampleValues: Record<any, any> = {
    string: guessFromFormat(schema, makeUpRandomData, options?.emptyString),
    boolean: true,
    integer: schema.minimum ?? 1,
    number: schema.minimum ?? 1,
    array: [],
  }
  if (schema.type && !Array.isArray(schema.type) && exampleValues[schema.type] !== undefined) {
    return cache(schema, exampleValues[schema.type])
  }

  const discriminateSchema = schema.oneOf || schema.anyOf
  // Check if property has the `oneOf` | `anyOf` key
  if (Array.isArray(discriminateSchema) && discriminateSchema.length > 0) {
    // Find the first non-null type in the oneOf/anyOf array
    const firstNonNullItem = discriminateSchema.map((item) => getResolvedRef(item)).find((item) => item.type !== 'null')

    if (firstNonNullItem) {
      // Return an example for the first non-null item
      const result = getExampleFromSchema(firstNonNullItem, options, level + 1)
      return cache(schema, result)
    }

    // If all items are null, return null
    return cache(schema, null)
  }

  // Check if schema has the `allOf` key
  if (Array.isArray(schema.allOf)) {
    let example: any = null

    // Loop through all `allOf` schemas
    schema.allOf.forEach((allOfItem) => {
      // Return an example from the schema
      const newExample = getExampleFromSchema(getResolvedRef(allOfItem), options, level + 1)

      // Merge or overwrite the example
      example =
        typeof newExample === 'object' && typeof example === 'object'
          ? {
              ...(example ?? {}),
              ...newExample,
            }
          : Array.isArray(newExample) && Array.isArray(example)
            ? [...(example ?? {}), ...newExample]
            : newExample
    })

    return cache(schema, example)
  }

  // Check if schema is a union type
  if (Array.isArray(schema.type)) {
    // Return null if the type is nullable
    if (schema.type.includes('null')) {
      return cache(schema, null)
    }
    // Return an example for the first type in the union
    const exampleValue = exampleValues[schema.type[0] ?? '']
    if (exampleValue !== undefined) {
      return cache(schema, exampleValue)
    }
  }

  // Warn if the type is unknown …
  // console.warn(`[getExampleFromSchema] Unknown property type "${schema.type}".`)

  // … and just return null for now.
  return cache(schema, null)
}<|MERGE_RESOLUTION|>--- conflicted
+++ resolved
@@ -307,11 +307,7 @@
         const allOf = items.allOf.filter(isDefined)
         const firstItem = getResolvedRef(allOf[0])
 
-<<<<<<< HEAD
-        // first item is an object type, merge all schemas
-=======
         // If first item is an object type, merge all schemas
->>>>>>> 0e747c74
         if (firstItem?.type === 'object') {
           const combined = { type: 'object', allOf } as OpenAPIV3_1.SchemaObject
 
@@ -326,19 +322,6 @@
         return cache(schema, wrapItems ? examples.map((example: any) => ({ [itemsXmlTagName]: example })) : examples)
       }
 
-<<<<<<< HEAD
-      // Handle other rules (anyOf, oneOf)
-      const rules = ['anyOf', 'oneOf'] as const
-      for (const rule of rules) {
-        if (!items[rule]) {
-          continue
-        }
-
-        const schemas = items[rule].slice(0, 1)
-        const exampleFromRule = schemas
-          .map((item: any) => getExampleFromSchema(getResolvedRef(item), options, level + 1, schema))
-          .filter(isDefined)
-=======
       // Handle other rules (anyOf, oneOf) - optimized
       if (items.anyOf || items.oneOf) {
         const ruleItems = items.anyOf || items.oneOf
@@ -346,7 +329,6 @@
           const firstItem = ruleItems[0]
           if (firstItem) {
             const exampleFromRule = getExampleFromSchema(getResolvedRef(firstItem), options, level + 1, schema)
->>>>>>> 0e747c74
 
             return cache(schema, wrapItems ? [{ [itemsXmlTagName]: exampleFromRule }] : [exampleFromRule])
           }
