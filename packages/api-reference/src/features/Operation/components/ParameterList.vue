--- conflicted
+++ resolved
@@ -18,17 +18,10 @@
   <div
     v-if="parameters?.length"
     class="mt-6">
-<<<<<<< HEAD
-    <div class="text-c-1 mt-3 mb-3 text-base leading-[1.45] font-semibold">
-      <slot name="title" />
-    </div>
-    <ul class="m-0 mb-3 list-none p-0 text-sm">
-=======
     <div class="text-c-1 mt-3 mb-3 text-lg leading-[1.45] font-medium">
       <slot name="title" />
     </div>
     <ul class="mb-3 list-none p-0 text-sm">
->>>>>>> 821717b4
       <ParameterListItem
         v-for="item in parameters"
         :key="item.name"
