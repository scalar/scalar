<script setup lang="ts">
import type { HttpMethod as HttpMethodType } from '@scalar/helpers/http/http-methods'
import { ScalarIconCaretRight } from '@scalar/icons'
<<<<<<< HEAD
import { type OperationObject } from '@scalar/workspace-store/schemas/v3.1/strict/openapi-document'
=======
import { getResolvedRef } from '@scalar/workspace-store/helpers/get-resolved-ref'
import { type OperationObject } from '@scalar/workspace-store/schemas/v3.1/strict/path-operations'
>>>>>>> ccc29595

import { HttpMethod } from '@/components/HttpMethod'
import OperationParameters from '@/features/Operation/components/OperationParameters.vue'
import OperationResponses from '@/features/Operation/components/OperationResponses.vue'

const { method, name, url } = defineProps<{
  callback: OperationObject
  method: HttpMethodType
  path: string
  operationMethod: HttpMethodType
  name: string
  url: string
  breadcrumb?: string[]
}>()
</script>

<template>
  <details class="group callback-list-item">
    <!-- Title -->
    <summary
      class="font-code bg-b-1 callback-sticky-offset callback-list-item-title sticky flex cursor-pointer flex-row items-start gap-2 border-t py-3 text-sm group-open:flex-wrap">
      <ScalarIconCaretRight
        class="callback-list-item-icon text-c-3 group-hover:text-c-1 absolute top-3.5 -left-5 size-4 transition-transform duration-100 group-open:rotate-90" />
      <HttpMethod
        as="span"
        class="request-method py-0.75"
        :method="method" />
      <div
        class="text-c-1 min-w-0 flex-1 truncate leading-3 group-open:whitespace-normal">
        {{ name }}
        <span class="text-c-2">
          {{ url }}
        </span>
      </div>
    </summary>

    <!-- Body -->
    <div class="callback-operation-container flex flex-col gap-2">
      <OperationParameters
<<<<<<< HEAD
        :parameters="callback.parameters"
        :requestBody="callback.requestBody"
        :schemas="schemas" />
=======
        :requestBody="getResolvedRef(callback.requestBody)"
        :parameters="
          callback.parameters?.map((param) => getResolvedRef(param)) ?? []
        " />
>>>>>>> ccc29595

      <!-- Responses -->
      <OperationResponses
        :collapsableItems="false"
        :responses="callback.responses" />
    </div>
  </details>
</template>
<style scoped>
.callback-sticky-offset {
  top: var(--refs-header-height, 0px);
  z-index: 100;
}
.callback-operation-container :deep(.request-body),
.callback-operation-container :deep(.request-body-description),
.callback-operation-container :deep(.request-body-header) {
  margin-top: 0;
}
.callback-operation-container :deep(.request-body-header) {
  --scalar-font-size-2: var(--scalar-font-size-4);
  padding: 8px;
  border-bottom: none;
  border: 0.5px solid var(--scalar-border-color);
  border-radius: var(--scalar-radius-lg) var(--scalar-radius-lg) 0 0;
  background: color-mix(in srgb, var(--scalar-background-2) 50%, transparent);
}
.callback-operation-container :deep(ul li.property.property--level-1) {
  padding: 8px;
}
.callback-operation-container :deep(.request-body-schema) {
  background-color: var(--scalar-background-1);
  border: var(--scalar-border-width) solid var(--scalar-border-color);
  border-top: none;
  overflow: hidden;
  border-radius: 0 0 var(--scalar-radius-lg) var(--scalar-radius-lg);
}
.callback-operation-container :deep(.parameter-list) {
  margin-top: 0;
}
.callback-operation-container :deep(.parameter-list-title) {
  background: color-mix(in srgb, var(--scalar-background-2) 50%, transparent);
  border-radius: var(--scalar-radius-lg) var(--scalar-radius-lg) 0 0;
  padding: 8px;
  margin-bottom: 0;
  border: var(--scalar-border-width) solid var(--scalar-border-color);
  border-bottom: none;
  --scalar-font-size-2: var(--scalar-font-size-4);
}
.callback-operation-container :deep(.parameter-list-items) {
  /* background: pink; */
  border: var(--scalar-border-width) solid var(--scalar-border-color);
  border-radius: 0 0 var(--scalar-radius-lg) var(--scalar-radius-lg);
}
.callback-operation-container :deep(.parameter-list-items > li:first-of-type) {
  border-top: none;
}
.callback-operation-container :deep(.parameter-list-items > li) {
  padding: 0 8px;
}
</style><|MERGE_RESOLUTION|>--- conflicted
+++ resolved
@@ -1,12 +1,8 @@
 <script setup lang="ts">
 import type { HttpMethod as HttpMethodType } from '@scalar/helpers/http/http-methods'
 import { ScalarIconCaretRight } from '@scalar/icons'
-<<<<<<< HEAD
+import { getResolvedRef } from '@scalar/workspace-store/helpers/get-resolved-ref'
 import { type OperationObject } from '@scalar/workspace-store/schemas/v3.1/strict/openapi-document'
-=======
-import { getResolvedRef } from '@scalar/workspace-store/helpers/get-resolved-ref'
-import { type OperationObject } from '@scalar/workspace-store/schemas/v3.1/strict/path-operations'
->>>>>>> ccc29595
 
 import { HttpMethod } from '@/components/HttpMethod'
 import OperationParameters from '@/features/Operation/components/OperationParameters.vue'
@@ -15,8 +11,6 @@
 const { method, name, url } = defineProps<{
   callback: OperationObject
   method: HttpMethodType
-  path: string
-  operationMethod: HttpMethodType
   name: string
   url: string
   breadcrumb?: string[]
@@ -46,16 +40,10 @@
     <!-- Body -->
     <div class="callback-operation-container flex flex-col gap-2">
       <OperationParameters
-<<<<<<< HEAD
-        :parameters="callback.parameters"
-        :requestBody="callback.requestBody"
-        :schemas="schemas" />
-=======
-        :requestBody="getResolvedRef(callback.requestBody)"
         :parameters="
           callback.parameters?.map((param) => getResolvedRef(param)) ?? []
-        " />
->>>>>>> ccc29595
+        "
+        :requestBody="getResolvedRef(callback.requestBody)" />
 
       <!-- Responses -->
       <OperationResponses
