<script setup lang="ts">
import { ScalarErrorBoundary, ScalarMarkdown } from '@scalar/components'
import type { HttpMethod as HttpMethodType } from '@scalar/helpers/http/http-methods'
import { ScalarIconWebhooksLogo } from '@scalar/icons'
import {
  getOperationStability,
  getOperationStabilityColor,
  isOperationDeprecated,
} from '@scalar/oas-utils/helpers'
import type { OpenAPIV3_1 } from '@scalar/openapi-types'
import type { ApiReferenceConfiguration } from '@scalar/types'
import type { WorkspaceStore } from '@scalar/workspace-store/client'
import type { OperationObject } from '@scalar/workspace-store/schemas/v3.1/strict/path-operations'
import type { SecuritySchemeObject } from '@scalar/workspace-store/schemas/v3.1/strict/security-scheme'
import type { ServerObject } from '@scalar/workspace-store/schemas/v3.1/strict/server'
import { computed, useId } from 'vue'

import { Anchor } from '@/components/Anchor'
import { Badge } from '@/components/Badge'
import { LinkList } from '@/components/LinkList'
import OperationPath from '@/components/OperationPath.vue'
import {
  Section,
  SectionColumn,
  SectionColumns,
  SectionContent,
  SectionHeader,
  SectionHeaderTag,
} from '@/components/Section'
import { ExampleResponses } from '@/features/example-responses'
import { ExternalDocs } from '@/features/external-docs'
import Callbacks from '@/features/Operation/components/callbacks/Callbacks.vue'
import OperationParameters from '@/features/Operation/components/OperationParameters.vue'
import OperationResponses from '@/features/Operation/components/OperationResponses.vue'
import type { Schemas } from '@/features/Operation/types/schemas'
import { TestRequestButton } from '@/features/test-request-button'
import { XBadges } from '@/features/x-badges'
import { RequestExample } from '@/v2/blocks/scalar-request-example-block'
import type { ClientOptionGroup } from '@/v2/blocks/scalar-request-example-block/types'

const { path, config, operation, method, isWebhook, oldOperation } =
  defineProps<{
    id: string
    path: string
    clientOptions: ClientOptionGroup[]
    method: HttpMethodType
    config: ApiReferenceConfiguration
    operation: OperationObject
    oldOperation: OpenAPIV3_1.OperationObject
    // pathServers: ServerObject[] | undefined
    isWebhook: boolean
    securitySchemes: SecuritySchemeObject[]
    server: ServerObject | undefined
    schemas?: Schemas
    store: WorkspaceStore
  }>()

const emit = defineEmits<{
  (e: 'update:modelValue', value: string): void
}>()

const operationTitle = computed(() => operation.summary || path || '')

const labelId = useId()

const handleDiscriminatorChange = (type: string) => {
  emit('update:modelValue', type)
}
</script>

<template>
  <Section
    :id="id"
    :aria-labelledby="labelId"
    :label="operationTitle"
    tabindex="-1">
    <SectionContent :loading="config.isLoading">
      <div class="flex flex-row justify-between gap-1">
        <!-- Left -->
        <div class="flex gap-1">
          <!-- Stability badge -->
          <Badge
            v-if="getOperationStability(operation)"
            class="capitalize"
            :class="getOperationStabilityColor(operation)">
            {{ getOperationStability(operation) }}
          </Badge>
          <!-- Webhook badge -->
          <Badge
            v-if="isWebhook"
            class="font-code text-green flex w-fit items-center justify-center gap-1">
            <ScalarIconWebhooksLogo weight="bold" />Webhook
          </Badge>
          <!-- x-badges before -->
          <XBadges
            :badges="operation['x-badges']"
            position="before" />
        </div>
        <!-- Right -->
        <div class="flex gap-1">
          <!-- x-badges after -->
          <XBadges
            :badges="operation['x-badges']"
            position="after" />
        </div>
      </div>
      <div :class="isOperationDeprecated(operation) ? 'deprecated' : ''">
        <SectionHeader>
          <Anchor :id="id">
            <SectionHeaderTag
              :id="labelId"
              :level="3">
              {{ operationTitle }}
            </SectionHeaderTag>
          </Anchor>
        </SectionHeader>
      </div>
      <SectionColumns>
        <SectionColumn>
          <div class="operation-details">
            <ScalarMarkdown
              :anchorPrefix="id"
              transformType="heading"
              :value="operation.description"
              withAnchors
              withImages />
            <OperationParameters
              :breadcrumb="[id]"
              :parameters="operation.parameters"
              :requestBody="oldOperation.requestBody"
              :schemas
              @update:modelValue="handleDiscriminatorChange">
            </OperationParameters>
            <OperationResponses
              :breadcrumb="[id]"
              :collapsableItems="!config.expandAllResponses"
              :responses="oldOperation.responses"
              :schemas="schemas" />

            <!-- Callbacks -->
            <ScalarErrorBoundary>
              <Callbacks
                v-if="operation.callbacks"
                :callbacks="operation.callbacks"
                class="mt-6"
                :method="method"
                :path="path"
                :schemas="schemas" />
            </ScalarErrorBoundary>
          </div>
        </SectionColumn>
        <SectionColumn>
          <div class="examples">
            <!-- External Docs -->
            <LinkList v-if="operation.externalDocs">
              <ExternalDocs :value="operation.externalDocs" />
            </LinkList>

            <!-- New Example Request -->
            <ScalarErrorBoundary>
              <RequestExample
<<<<<<< HEAD
                :clientOptions="clientOptions"
                fallback
                :method="method"
                :operation="operation"
                :path="path"
                :securitySchemes="securitySchemes"
=======
                :clientOptions
                fallback
                :isWebhook
                :method
                :operation
                :path
                :securitySchemes
>>>>>>> 714b1979
                :selectedClient="store.workspace['x-scalar-default-client']"
                :selectedServer="server"
                @update:modelValue="handleDiscriminatorChange">
                <template #header>
                  <OperationPath
                    class="font-code text-c-2 [&_em]:text-c-1 [&_em]:not-italic"
                    :deprecated="operation?.deprecated"
                    :path="path" />
                </template>
                <template
                  v-if="!isWebhook"
                  #footer>
                  <TestRequestButton
                    :method="method"
                    :path="path" />
                </template>
              </RequestExample>
            </ScalarErrorBoundary>

            <ScalarErrorBoundary>
              <ExampleResponses
                v-if="operation.responses"
                :responses="operation.responses"
                style="margin-top: 12px" />
            </ScalarErrorBoundary>
          </div>
        </SectionColumn>
      </SectionColumns>
    </SectionContent>
  </Section>
</template>

<style scoped>
.examples {
  position: sticky;
  top: calc(var(--refs-header-height) + 24px);
}

.examples > * {
  max-height: calc(
    ((var(--full-height) - var(--refs-header-height)) - 60px) / 2
  );
  position: relative;
}

/*
 * Don't constrain card height on mobile
 * (or zoomed in screens)
 */
@media (max-width: 600px) {
  .examples > * {
    max-height: unset;
  }
}
.deprecated * {
  text-decoration: line-through;
}
</style><|MERGE_RESOLUTION|>--- conflicted
+++ resolved
@@ -159,14 +159,6 @@
             <!-- New Example Request -->
             <ScalarErrorBoundary>
               <RequestExample
-<<<<<<< HEAD
-                :clientOptions="clientOptions"
-                fallback
-                :method="method"
-                :operation="operation"
-                :path="path"
-                :securitySchemes="securitySchemes"
-=======
                 :clientOptions
                 fallback
                 :isWebhook
@@ -174,7 +166,6 @@
                 :operation
                 :path
                 :securitySchemes
->>>>>>> 714b1979
                 :selectedClient="store.workspace['x-scalar-default-client']"
                 :selectedServer="server"
                 @update:modelValue="handleDiscriminatorChange">
