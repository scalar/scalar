<script setup lang="ts">
import { ScalarErrorBoundary } from '@scalar/components'
import type { ApiReferenceConfiguration } from '@scalar/types'
import type { SchemaObject } from '@scalar/workspace-store/schemas/v3.1/strict/schema'
import { computed, useId } from 'vue'

import {
  CompactSection,
  Section,
  SectionContainer,
  SectionHeader,
  SectionHeaderTag,
} from '@/components/Section'
import ShowMoreButton from '@/components/ShowMoreButton.vue'
import { useSidebar } from '@/features/sidebar'
import { useNavState } from '@/hooks/useNavState'

import { Schema, SchemaHeading } from '../Schema'

const { config, schemas = [] } = defineProps<{
  config: ApiReferenceConfiguration
  schemas: { name: string; schema: SchemaObject }[]
}>()

const headerId = useId()

const MAX_MODELS_INITIALLY_SHOWN = 10

const { collapsedSidebarItems } = useSidebar()
const { getModelId } = useNavState()

const showAllModels = computed(
  () =>
    config.expandAllModelSections ||
    schemas.length <= MAX_MODELS_INITIALLY_SHOWN ||
    collapsedSidebarItems[getModelId()],
)

const models = computed(() => {
  if (showAllModels.value) {
    return schemas
  }

  // return only first MAX_MODELS_INITIALLY_SHOWN models
  return schemas.slice(0, MAX_MODELS_INITIALLY_SHOWN)
})
</script>
<template>
  <SectionContainer
    v-if="schemas"
    id="models">
    <Section :aria-labelledby="headerId">
      <SectionHeader>
        <SectionHeaderTag
          :id="headerId"
          :level="2">
          Models
        </SectionHeaderTag>
      </SectionHeader>
      <div
        class="models-list"
        :class="{ 'models-list-truncated': !showAllModels }">
        <CompactSection
<<<<<<< HEAD
          v-for="name in models"
=======
          v-for="{ name, schema } in models"
>>>>>>> ccc29595
          :id="getModelId({ name })"
          :key="name"
          class="models-list-item"
          :defaultOpen="config.expandAllModelSections"
          :label="name">
          <template #heading>
            <SectionHeaderTag :level="3">
              <SchemaHeading
                :name="schema.title ?? name"
                :value="schema" />
            </SectionHeaderTag>
          </template>
          <ScalarErrorBoundary>
            <Schema
              :hideHeading="true"
              :hideModelNames="true"
              :level="1"
              noncollapsible
<<<<<<< HEAD
              :schemas="schemas"
              :value="schemas[name]" />
=======
              :value="schema" />
>>>>>>> ccc29595
          </ScalarErrorBoundary>
        </CompactSection>
      </div>
      <ShowMoreButton
        v-if="!showAllModels"
        :id="getModelId()"
        class="show-more-models" />
    </Section>
  </SectionContainer>
</template>
<style scoped>
.models-list {
  display: contents;
}
.models-list-truncated .models-list-item:last-child {
  border-bottom: var(--scalar-border-width) solid var(--scalar-border-color);
}
.show-more-models {
  margin-top: 32px;
  top: 0px;
}
/* increase z-index for hover of examples */
.models-list-item:hover {
  z-index: 10;
}
</style><|MERGE_RESOLUTION|>--- conflicted
+++ resolved
@@ -1,7 +1,7 @@
 <script setup lang="ts">
 import { ScalarErrorBoundary } from '@scalar/components'
 import type { ApiReferenceConfiguration } from '@scalar/types'
-import type { SchemaObject } from '@scalar/workspace-store/schemas/v3.1/strict/schema'
+import type { SchemaObject } from '@scalar/workspace-store/schemas/v3.1/strict/openapi-document'
 import { computed, useId } from 'vue'
 
 import {
@@ -61,11 +61,7 @@
         class="models-list"
         :class="{ 'models-list-truncated': !showAllModels }">
         <CompactSection
-<<<<<<< HEAD
-          v-for="name in models"
-=======
           v-for="{ name, schema } in models"
->>>>>>> ccc29595
           :id="getModelId({ name })"
           :key="name"
           class="models-list-item"
@@ -84,12 +80,7 @@
               :hideModelNames="true"
               :level="1"
               noncollapsible
-<<<<<<< HEAD
-              :schemas="schemas"
-              :value="schemas[name]" />
-=======
-              :value="schema" />
->>>>>>> ccc29595
+              :schema />
           </ScalarErrorBoundary>
         </CompactSection>
       </div>
