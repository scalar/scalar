<script setup lang="ts">
import { useActiveEntities, useWorkspace } from '@scalar/api-client/store'
import { RequestAuth } from '@scalar/api-client/views/Request/RequestSection/RequestAuth'
import { ScalarErrorBoundary } from '@scalar/components'
import { getSlugUid } from '@scalar/oas-utils/transforms'
import type { OpenAPIV3_1 } from '@scalar/openapi-types'
import type { ApiReferenceConfiguration } from '@scalar/types'
import type { WorkspaceStore } from '@scalar/workspace-store/client'
import { computed } from 'vue'

import IntroductionSection from '@/components/Content/IntroductionSection.vue'
import { Models } from '@/components/Content/Models'
import { SectionFlare } from '@/components/SectionFlare'
import { getXKeysFromObject } from '@/features/specification-extension'
import { DEFAULT_INTRODUCTION_SLUG } from '@/features/traverse-schema'
import { useFreezing } from '@/hooks/useFreezing'
import { useNavState } from '@/hooks/useNavState'
import { ClientSelector } from '@/v2/blocks/scalar-client-selector-block'
import { InfoBlock } from '@/v2/blocks/scalar-info-block'
import { IntroductionCardItem } from '@/v2/blocks/scalar-info-block/'
import { generateClientOptions } from '@/v2/blocks/scalar-request-example-block/helpers/generate-client-options'
import { ServerSelector } from '@/v2/blocks/scalar-server-selector-block'

import { TraversedEntryContainer } from './Operations'

<<<<<<< HEAD
const { store, config } = defineProps<{
=======
const { store, document: oldDocument } = defineProps<{
>>>>>>> ccc29595
  document: OpenAPIV3_1.Document
  config: ApiReferenceConfiguration
  store: WorkspaceStore
}>()

useFreezing()

/**
 * Generate all client options so that it can be shared between the top client picker and the operations
 */
const clientOptions = computed(() =>
  generateClientOptions(config.hiddenClients),
)

<<<<<<< HEAD
const { getHeadingId } = useNavState()

const id = computed(() =>
  getHeadingId({
    slug: DEFAULT_INTRODUCTION_SLUG,
    depth: 1,
    value: 'Introduction',
  }),
)

// Computed property to get all OpenAPI extension fields from the root document object
const documentExtensions = computed(() =>
  getXKeysFromObject(store.workspace.activeDocument),
)

// Computed property to get all OpenAPI extension fields from the document's info object
const infoExtensions = computed(() =>
  getXKeysFromObject(store.workspace.activeDocument?.info),
)

/**
 * Should be removed after we migrate auth selector
 */
const { collections, securitySchemes, servers } = useWorkspace()
const {
  activeCollection: _activeCollection,
  activeEnvVariables,
  activeEnvironment,
  activeWorkspace,
} = useActiveEntities()

/** Match the collection by slug if provided */
const activeCollection = computed(() => {
  if (config.slug) {
    const collection = collections[getSlugUid(config.slug)]
    if (collection) {
      return collection
    }
  }
  return _activeCollection.value
})

/** Ensure the server is the one selected in the collection */
const activeServer = computed(() => {
  if (!activeCollection.value) {
    return undefined
  }

  if (activeCollection.value.selectedServerUid) {
    const server = servers[activeCollection.value.selectedServerUid]
    if (server) {
      return server
    }
  }

  return servers[activeCollection.value.servers[0]]
})

const getOriginalDocument = () => store.exportActiveDocument('json') ?? '{}'
=======
/**
 * Active Document
 *
 * We computed it here instead of using activeDocument in case we want to handle multiple active documents
 */
const document = computed(() => store.workspace.activeDocument)
>>>>>>> ccc29595
</script>
<template>
  <SectionFlare />

  <div
    class="narrow-references-container"
    v-if="document">
    <slot name="start" />

    <!-- Introduction -->
<<<<<<< HEAD
    <IntroductionSection :showEmptyState="!store.workspace.activeDocument">
      <InfoBlock
        v-if="store.workspace.activeDocument"
        :id
        :documentExtensions
        :externalDocs="store.workspace.activeDocument.externalDocs"
        :getOriginalDocument
        :info="store.workspace.activeDocument.info"
        :infoExtensions
        :isLoading="config.isLoading"
        :layout="config.layout"
        :oasVersion="store.workspace.activeDocument?.['x-original-oas-version']"
        :onLoaded="config.onLoaded">
        <template #selectors>
          <ScalarErrorBoundary>
            <IntroductionCardItem
              v-if="store.workspace.activeDocument?.servers?.length"
              class="scalar-reference-intro-server scalar-client introduction-card-item text-base leading-normal [--scalar-address-bar-height:0px]">
              <ServerSelector
                :servers="store.workspace.activeDocument?.servers ?? []"
                :xSelectedServer="
                  store.workspace.activeDocument?.['x-scalar-active-server']
                " />
            </IntroductionCardItem>
          </ScalarErrorBoundary>
          <ScalarErrorBoundary>
            <IntroductionCardItem
              v-if="
                activeCollection &&
                activeWorkspace &&
                Object.keys(securitySchemes ?? {}).length
              "
              class="scalar-reference-intro-auth scalar-client introduction-card-item leading-normal">
              <RequestAuth
                :collection="activeCollection"
                :envVariables="activeEnvVariables"
                :environment="activeEnvironment"
                layout="reference"
                :persistAuth="config?.persistAuth"
                :selectedSecuritySchemeUids="
                  activeCollection?.selectedSecuritySchemeUids ?? []
                "
                :server="activeServer"
                title="Authentication"
                :workspace="activeWorkspace" />
            </IntroductionCardItem>
          </ScalarErrorBoundary>
          <ScalarErrorBoundary>
            <IntroductionCardItem
              v-if="config?.hiddenClients !== true && clientOptions.length"
              class="introduction-card-item scalar-reference-intro-clients">
              <ClientSelector
                class="introduction-card-item scalar-reference-intro-clients"
                :clientOptions
                :xScalarSdkInstallation="
                  store.workspace.activeDocument?.info?.[
                    'x-scalar-sdk-installation'
                  ]
                "
                :xSelectedClient="store.workspace['x-scalar-default-client']" />
            </IntroductionCardItem>
          </ScalarErrorBoundary>
        </template>
      </InfoBlock>
=======
    <Introduction
      v-if="document?.info?.title || document?.info?.description"
      :document="oldDocument"
      :store
      :clientOptions
      :config />
>>>>>>> ccc29595

      <template #empty-state>
        <slot name="empty-state" />
      </template>
    </IntroductionSection>

    <!-- Loop on traversed entries -->
    <TraversedEntryContainer
<<<<<<< HEAD
=======
      :config
      :document
>>>>>>> ccc29595
      :clientOptions
      :config
      :document
      :store />

    <!-- Models -->
    <Models
      v-if="!config?.hideModels"
<<<<<<< HEAD
      :config
      :document />
=======
      :document="document"
      :config />
>>>>>>> ccc29595

    <slot name="end" />
  </div>
</template>

<style>
.narrow-references-container {
  container-name: narrow-references-container;
  container-type: inline-size;
}
</style><|MERGE_RESOLUTION|>--- conflicted
+++ resolved
@@ -3,7 +3,6 @@
 import { RequestAuth } from '@scalar/api-client/views/Request/RequestSection/RequestAuth'
 import { ScalarErrorBoundary } from '@scalar/components'
 import { getSlugUid } from '@scalar/oas-utils/transforms'
-import type { OpenAPIV3_1 } from '@scalar/openapi-types'
 import type { ApiReferenceConfiguration } from '@scalar/types'
 import type { WorkspaceStore } from '@scalar/workspace-store/client'
 import { computed } from 'vue'
@@ -23,12 +22,7 @@
 
 import { TraversedEntryContainer } from './Operations'
 
-<<<<<<< HEAD
 const { store, config } = defineProps<{
-=======
-const { store, document: oldDocument } = defineProps<{
->>>>>>> ccc29595
-  document: OpenAPIV3_1.Document
   config: ApiReferenceConfiguration
   store: WorkspaceStore
 }>()
@@ -42,7 +36,6 @@
   generateClientOptions(config.hiddenClients),
 )
 
-<<<<<<< HEAD
 const { getHeadingId } = useNavState()
 
 const id = computed(() =>
@@ -102,25 +95,14 @@
 })
 
 const getOriginalDocument = () => store.exportActiveDocument('json') ?? '{}'
-=======
-/**
- * Active Document
- *
- * We computed it here instead of using activeDocument in case we want to handle multiple active documents
- */
-const document = computed(() => store.workspace.activeDocument)
->>>>>>> ccc29595
 </script>
 <template>
   <SectionFlare />
 
-  <div
-    class="narrow-references-container"
-    v-if="document">
+  <div class="narrow-references-container">
     <slot name="start" />
 
     <!-- Introduction -->
-<<<<<<< HEAD
     <IntroductionSection :showEmptyState="!store.workspace.activeDocument">
       <InfoBlock
         v-if="store.workspace.activeDocument"
@@ -185,14 +167,6 @@
           </ScalarErrorBoundary>
         </template>
       </InfoBlock>
-=======
-    <Introduction
-      v-if="document?.info?.title || document?.info?.description"
-      :document="oldDocument"
-      :store
-      :clientOptions
-      :config />
->>>>>>> ccc29595
 
       <template #empty-state>
         <slot name="empty-state" />
@@ -201,26 +175,17 @@
 
     <!-- Loop on traversed entries -->
     <TraversedEntryContainer
-<<<<<<< HEAD
-=======
-      :config
-      :document
->>>>>>> ccc29595
+      v-if="store.workspace.activeDocument"
       :clientOptions
       :config
-      :document
+      :document="store.workspace.activeDocument"
       :store />
 
     <!-- Models -->
     <Models
-      v-if="!config?.hideModels"
-<<<<<<< HEAD
+      v-if="!config?.hideModels && store.workspace.activeDocument"
       :config
-      :document />
-=======
-      :document="document"
-      :config />
->>>>>>> ccc29595
+      :document="store.workspace.activeDocument" />
 
     <slot name="end" />
   </div>
