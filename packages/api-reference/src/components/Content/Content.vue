<script setup lang="ts">
import { ScalarIcon } from '@scalar/components'
import { useResizeObserver } from '@vueuse/core'
import { computed, onMounted, ref } from 'vue'

import { hasModels } from '../../helpers'
import { useNavigation, useRefOnMount } from '../../hooks'
<<<<<<< HEAD
import type { Spec, Tag } from '../../types'
import { SectionContainer } from '../Section'
import EndpointsOverview from './EndpointsOverview.vue'
=======
import type { Spec } from '../../types'
>>>>>>> 4f2fcc3d
import Introduction from './Introduction'
import Models from './Models.vue'
import ReferenceEndpoint from './ReferenceEndpoint'
import ReferenceEndpointAccordion from './ReferenceEndpoint/ReferenceEndpointAccordion.vue'
import ReferenceTag from './ReferenceTag.vue'
import ReferenceTagAccordion from './ReferenceTagAccordion.vue'

const props = defineProps<{
  parsedSpec: Spec
  rawSpec: string
  layout?: 'default' | 'accordion'
}>()

const { setCollapsedSidebarItem } = useNavigation()

const referenceEl = ref<HTMLElement | null>(null)

const isNarrow = ref(true)

useResizeObserver(
  referenceEl,
  (entries) => (isNarrow.value = entries[0].contentRect.width < 900),
)

onMounted(() => {
  if (props.parsedSpec.tags?.length) {
    setCollapsedSidebarItem(props.parsedSpec.tags[0].name, true)
  }
})

const fallBackServer = useRefOnMount(() => {
  return {
    url: window.location.origin,
  }
})

const localServers = computed(() => {
  if (props.parsedSpec.servers && props.parsedSpec.servers.length > 0) {
    return props.parsedSpec.servers
  } else if (
    props.parsedSpec.host &&
    props.parsedSpec.schemes &&
    props.parsedSpec.schemes.length > 0
  ) {
    return [
      { url: `${props.parsedSpec.schemes[0]}://${props.parsedSpec.host}` },
    ]
  } else if (fallBackServer.value) {
    return [fallBackServer.value]
  } else {
    return [{ url: '' }]
  }
})

const tagLayout = computed<typeof ReferenceTag>(() =>
  props.layout === 'accordion' ? ReferenceTagAccordion : ReferenceTag,
)
const endpointLayout = computed<typeof ReferenceEndpoint>(() =>
  props.layout === 'accordion' ? ReferenceEndpointAccordion : ReferenceEndpoint,
)
</script>
<template>
  <div
    ref="referenceEl"
    :class="{
      'references-narrow': isNarrow,
    }">
    <slot name="start" />
<<<<<<< HEAD
    <template v-if="ready">
      <Introduction
        v-if="parsedSpec.info.title || parsedSpec.info.description"
        :info="parsedSpec.info"
        :parsedSpec="parsedSpec"
        :rawSpec="rawSpec"
        :servers="localServers" />
      <slot
        v-else
        name="empty-state" />
      <template
        v-for="(tag, index) in parsedSpec.tags"
        :key="tag.id">
        <SectionContainer v-if="tag.operations && tag.operations.length > 0">
          <EndpointsOverview
            v-if="moreThanOneDefaultTag(tag)"
            :tag="tag" />
          <button
            v-if="
              index !== 0 &&
              !collapsedSidebarItems[getTagSectionId(tag)] &&
              tag.operations?.length > 1
            "
            class="show-more"
            type="button"
            @click="setCollapsedSidebarItem(getTagSectionId(tag), true)">
            Show More
            <ScalarIcon
              class="show-more-icon"
              icon="ChevronDown" />
          </button>
          <template
            v-if="
              index === 0 ||
              collapsedSidebarItems[getTagSectionId(tag)] ||
              tag.operations?.length === 1
            ">
            <ReferenceEndpoint
              v-for="operation in tag.operations"
              :key="`${operation.httpVerb}-${operation.operationId}`"
              :operation="operation"
              :server="localServers[0]"
              :tag="tag" />
          </template>
        </SectionContainer>
      </template>
      <template v-if="hasModels(parsedSpec)">
        <Models :components="parsedSpec.components" />
      </template>
    </template>
    <div
=======
    <Introduction
      v-if="parsedSpec.info.title || parsedSpec.info.description"
      :info="parsedSpec.info"
      :parsedSpec="parsedSpec"
      :rawSpec="rawSpec"
      :servers="localServers" />
    <slot
>>>>>>> 4f2fcc3d
      v-else
      name="empty-state" />
    <template
      v-for="(tag, index) in parsedSpec.tags"
      :key="tag.id">
      <Component
        :is="tagLayout"
        v-if="tag.operations && tag.operations.length > 0"
        :isFirst="index === 0"
        :spec="parsedSpec"
        :tag="tag">
        <Component
          :is="endpointLayout"
          v-for="operation in tag.operations"
          :key="`${operation.httpVerb}-${operation.operationId}`"
          :operation="operation"
          :server="localServers[0]"
          :tag="tag" />
      </Component>
    </template>
    <template v-if="hasModels(parsedSpec)">
      <Models :components="parsedSpec.components" />
    </template>
    <slot name="end" />
  </div>
</template>
<style scoped>
.render-loading {
  height: calc(var(--full-height) - var(--refs-header-height));
  display: flex;
  align-items: center;
  justify-content: center;
}
</style><|MERGE_RESOLUTION|>--- conflicted
+++ resolved
@@ -1,17 +1,10 @@
 <script setup lang="ts">
-import { ScalarIcon } from '@scalar/components'
 import { useResizeObserver } from '@vueuse/core'
 import { computed, onMounted, ref } from 'vue'
 
 import { hasModels } from '../../helpers'
 import { useNavigation, useRefOnMount } from '../../hooks'
-<<<<<<< HEAD
-import type { Spec, Tag } from '../../types'
-import { SectionContainer } from '../Section'
-import EndpointsOverview from './EndpointsOverview.vue'
-=======
 import type { Spec } from '../../types'
->>>>>>> 4f2fcc3d
 import Introduction from './Introduction'
 import Models from './Models.vue'
 import ReferenceEndpoint from './ReferenceEndpoint'
@@ -80,59 +73,6 @@
       'references-narrow': isNarrow,
     }">
     <slot name="start" />
-<<<<<<< HEAD
-    <template v-if="ready">
-      <Introduction
-        v-if="parsedSpec.info.title || parsedSpec.info.description"
-        :info="parsedSpec.info"
-        :parsedSpec="parsedSpec"
-        :rawSpec="rawSpec"
-        :servers="localServers" />
-      <slot
-        v-else
-        name="empty-state" />
-      <template
-        v-for="(tag, index) in parsedSpec.tags"
-        :key="tag.id">
-        <SectionContainer v-if="tag.operations && tag.operations.length > 0">
-          <EndpointsOverview
-            v-if="moreThanOneDefaultTag(tag)"
-            :tag="tag" />
-          <button
-            v-if="
-              index !== 0 &&
-              !collapsedSidebarItems[getTagSectionId(tag)] &&
-              tag.operations?.length > 1
-            "
-            class="show-more"
-            type="button"
-            @click="setCollapsedSidebarItem(getTagSectionId(tag), true)">
-            Show More
-            <ScalarIcon
-              class="show-more-icon"
-              icon="ChevronDown" />
-          </button>
-          <template
-            v-if="
-              index === 0 ||
-              collapsedSidebarItems[getTagSectionId(tag)] ||
-              tag.operations?.length === 1
-            ">
-            <ReferenceEndpoint
-              v-for="operation in tag.operations"
-              :key="`${operation.httpVerb}-${operation.operationId}`"
-              :operation="operation"
-              :server="localServers[0]"
-              :tag="tag" />
-          </template>
-        </SectionContainer>
-      </template>
-      <template v-if="hasModels(parsedSpec)">
-        <Models :components="parsedSpec.components" />
-      </template>
-    </template>
-    <div
-=======
     <Introduction
       v-if="parsedSpec.info.title || parsedSpec.info.description"
       :info="parsedSpec.info"
@@ -140,7 +80,6 @@
       :rawSpec="rawSpec"
       :servers="localServers" />
     <slot
->>>>>>> 4f2fcc3d
       v-else
       name="empty-state" />
     <template
