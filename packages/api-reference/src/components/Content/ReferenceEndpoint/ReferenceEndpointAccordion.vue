--- conflicted
+++ resolved
@@ -2,13 +2,7 @@
 import { ScalarIcon, ScalarIconButton } from '@scalar/components'
 import { useClipboard } from '@scalar/use-clipboard'
 
-<<<<<<< HEAD
-import FlowIconButton from '../../../components/FlowIconButton.vue'
-import { FlowIcon } from '../../../components/Icon'
-import { useNavState } from '../../../hooks'
-=======
-import { getOperationSectionId } from '../../../helpers'
->>>>>>> 1f4efbea
+import { useNavState } from '../../../hooks/useNavState'
 import type { Tag, TransformedOperation } from '../../../types'
 import { Anchor } from '../../Anchor'
 import { SectionAccordion } from '../../Section'
