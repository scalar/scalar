--- conflicted
+++ resolved
@@ -1,43 +1,30 @@
 <script setup lang="ts">
-<<<<<<< HEAD
-import type { OpenAPIV3_1 } from '@scalar/openapi-types'
 import type { ApiReferenceConfiguration } from '@scalar/types/api-reference'
-=======
 import { getResolvedRef } from '@scalar/workspace-store/helpers/get-resolved-ref'
-import type { DiscriminatorObject } from '@scalar/workspace-store/schemas/v3.1/strict/discriminator'
-import type { SchemaObject } from '@scalar/workspace-store/schemas/v3.1/strict/schema'
->>>>>>> ccc29595
+import type {
+  DiscriminatorObject,
+  SchemaObject,
+} from '@scalar/workspace-store/schemas/v3.1/strict/openapi-document'
 import { computed } from 'vue'
 
 import SchemaProperty from './SchemaProperty.vue'
 
-<<<<<<< HEAD
 const {
   schema,
+  discriminator,
+
   orderSchemaPropertiesBy = 'alpha',
   orderRequiredPropertiesFirst = true,
 } = defineProps<{
-  schema: OpenAPIV3_1.SchemaObject
-=======
-const { schema, discriminator } = defineProps<{
   schema: SchemaObject
   discriminator?: DiscriminatorObject
->>>>>>> ccc29595
   compact?: boolean
   hideHeading?: boolean
   level?: number
   hideModelNames?: boolean
-<<<<<<< HEAD
-  schemas?: Schemas
-  discriminator?: string
-  discriminatorMapping?: Record<string, string>
-  discriminatorPropertyName?: string
+  breadcrumb?: string[]
   orderSchemaPropertiesBy?: ApiReferenceConfiguration['orderSchemaPropertiesBy']
   orderRequiredPropertiesFirst?: ApiReferenceConfiguration['orderRequiredPropertiesFirst']
-  hasDiscriminator?: boolean
-=======
->>>>>>> ccc29595
-  breadcrumb?: string[]
 }>()
 
 /**
@@ -53,13 +40,20 @@
   const requiredPropertiesSet = new Set(schema.required || [])
 
   return propertyNames.sort((a, b) => {
-    // TODO: fill this in
     const aDiscriminator = a === discriminator?.propertyName
     const bDiscriminator = b === discriminator?.propertyName
+
     const aRequired = requiredPropertiesSet.has(a)
     const bRequired = requiredPropertiesSet.has(b)
 
-<<<<<<< HEAD
+    // Discriminator comes first always
+    if (aDiscriminator && !bDiscriminator) {
+      return -1
+    }
+    if (!aDiscriminator && bDiscriminator) {
+      return 1
+    }
+
     // Order required properties first
     if (orderRequiredPropertiesFirst) {
       // If one is required and the other isn't, required comes first
@@ -69,22 +63,6 @@
       if (!aRequired && bRequired) {
         return 1
       }
-=======
-    // Discriminator comes first
-    if (aDiscriminator && !bDiscriminator) {
-      return -1
-    }
-    if (!aDiscriminator && bDiscriminator) {
-      return 1
-    }
-
-    // If both are discriminator or both are not discriminator, sort by required status
-    if (aRequired && !bRequired) {
-      return -1
-    }
-    if (!aRequired && bRequired) {
-      return 1
->>>>>>> ccc29595
     }
 
     // If both have the same required status, sort alphabetically
@@ -149,121 +127,44 @@
     <SchemaProperty
       v-for="property in sortedProperties"
       :key="property"
-<<<<<<< HEAD
-      :breadcrumb="breadcrumb"
-      :compact="compact"
-      :discriminatorMapping="
-        schema.discriminator?.mapping || discriminatorMapping
-      "
-      :discriminatorPropertyName="
-        schema.discriminator?.propertyName || discriminatorPropertyName
-      "
-      :hideHeading="hideHeading"
-      :hideModelNames="hideModelNames"
-      :isDiscriminator="
-        property ===
-        (schema.discriminator?.propertyName || discriminatorPropertyName)
-      "
-      :level="level"
-      :modelValue="discriminator"
-      :name="property"
-      :required="
-        schema.required?.includes(property) ||
-        schema.properties[property]?.required === true
-      "
-      :resolvedSchema="schema.properties[property]"
-      :schemas="schemas"
-      :value="{
-        ...schema.properties[property],
-        parent: schema,
-        isDiscriminator:
-          property === discriminatorPropertyName ||
-          schema.discriminator?.propertyName === property,
-      }"
-      @update:modelValue="handleDiscriminatorChange" />
-=======
       :breadcrumb
       :compact
       :discriminator
       :hideHeading
+      :hideModelNames
       :level
       :name="property"
-      :hideModelNames
       :required="schema.required?.includes(property)"
       :value="getResolvedRef(schema.properties[property])" />
->>>>>>> ccc29595
   </template>
 
   <!-- patternProperties -->
   <template v-if="schema.patternProperties">
     <SchemaProperty
-<<<<<<< HEAD
-      v-for="property in Object.keys(schema.patternProperties)"
-      :key="property"
-      :breadcrumb="breadcrumb"
-      :compact="compact"
-      :discriminatorMapping="discriminatorMapping"
-      :discriminatorPropertyName="discriminatorPropertyName"
-      :hideHeading="hideHeading"
-      :hideModelNames="hideModelNames"
-      :isDiscriminator="false"
-      :level="level"
-      :modelValue="discriminator"
-      :name="property"
-      :resolvedSchema="schema.patternProperties[property]"
-      :schemas="schemas"
-      :value="{
-        ...schema.patternProperties[property],
-      }"
-      variant="patternProperties"
-      @update:modelValue="handleDiscriminatorChange" />
-=======
       v-for="[key, property] in Object.entries(schema.patternProperties)"
       :key="key"
       :breadcrumb
       :compact
       :discriminator
       :hideHeading
+      :hideModelNames="hideModelNames"
       :level
       :name="key"
-      :hideModelNames="hideModelNames"
       :value="getResolvedRef(property)" />
->>>>>>> ccc29595
   </template>
 
   <!-- additionalProperties -->
   <template v-if="schema.additionalProperties">
     <SchemaProperty
-<<<<<<< HEAD
-      :breadcrumb="breadcrumb"
-      :compact="compact"
-      :discriminatorMapping="discriminatorMapping"
-      :discriminatorPropertyName="discriminatorPropertyName"
-      :hideHeading="hideHeading"
-      :hideModelNames="hideModelNames"
-      :isDiscriminator="false"
-      :level="level"
-      :modelValue="discriminator"
-      :name="getAdditionalPropertiesName(schema.additionalProperties)"
-      noncollapsible
-      :resolvedSchema="
-        getAdditionalPropertiesValue(schema.additionalProperties)
-      "
-      :schemas="schemas"
-      :value="getAdditionalPropertiesValue(schema.additionalProperties)"
-      variant="additionalProperties"
-      @update:modelValue="handleDiscriminatorChange" />
-=======
-      variant="additionalProperties"
       :breadcrumb
       :compact
       :discriminator
       :hideHeading
+      :hideModelNames
       :level
       :name="getAdditionalPropertiesName(schema.additionalProperties)"
-      :hideModelNames
+      noncollapsible
       :value="getAdditionalPropertiesValue(schema.additionalProperties)"
-      noncollapsible />
->>>>>>> ccc29595
+      variant="additionalProperties" />
   </template>
 </template>