--- conflicted
+++ resolved
@@ -21,11 +21,8 @@
   compact,
   noncollapsible = false,
   hideHeading,
-<<<<<<< HEAD
   hideReadOnly,
   hideWriteOnly,
-=======
->>>>>>> 821717b4
   additionalProperties,
   hideModelNames = false,
   discriminator,
@@ -42,13 +39,10 @@
   noncollapsible?: boolean
   /** Hide the heading */
   hideHeading?: boolean
-<<<<<<< HEAD
   /** Hide read-only properties */
   hideReadOnly?: boolean
   /** Hide write-only properties */
   hideWriteOnly?: boolean
-=======
->>>>>>> 821717b4
   /** Show a special one way toggle for additional properties, also has a top border when open */
   additionalProperties?: boolean
   /** Hide model names in type display */
@@ -70,16 +64,7 @@
 /** Gets the description to show for the schema */
 const schemaDescription = computed(() => {
   // For the request body we want to show the base description or the first allOf schema description
-<<<<<<< HEAD
-  if (
-    schema &&
-    schema.allOf &&
-    schema.allOf.length > 0 &&
-    name === 'Request Body'
-  ) {
-=======
   if (schema?.allOf && schema.allOf.length > 0 && name === 'Request Body') {
->>>>>>> 821717b4
     return schema.description || schema.allOf[0].description
   }
 
@@ -108,15 +93,6 @@
     return null
   }
 
-<<<<<<< HEAD
-  // Merged allOf schemas at level 0 should not show individual descriptions
-  // to prevent duplicates with the request body description
-  if (level === 0) {
-    return null
-  }
-
-=======
->>>>>>> 821717b4
   // Return the schema's own description
   return schema.description
 })
@@ -225,11 +201,8 @@
               :compact
               :hideHeading
               :hideModelNames
-<<<<<<< HEAD
               :hideReadOnly="hideReadOnly"
               :hideWriteOnly="hideWriteOnly"
-=======
->>>>>>> 821717b4
               :level
               :value="schema" />
           </template>
