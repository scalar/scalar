<script lang="ts" setup>
import { Disclosure, DisclosureButton, DisclosurePanel } from '@headlessui/vue'
import { ScalarIcon, ScalarMarkdown } from '@scalar/components'
import type { DiscriminatorObject } from '@scalar/workspace-store/schemas/v3.1/strict/discriminator'
import type { SchemaObject } from '@scalar/workspace-store/schemas/v3.1/strict/schema'
import { computed } from 'vue'

import ScreenReader from '@/components/ScreenReader.vue'
<<<<<<< HEAD
import type { Schemas } from '@/features/Operation/types/schemas'
import { useConfig } from '@/hooks/useConfig'
import { DISCRIMINATOR_CONTEXT } from '@/hooks/useDiscriminator'
=======
>>>>>>> ccc29595

import { isTypeObject } from './helpers/is-type-object'
import SchemaHeading from './SchemaHeading.vue'
import SchemaObjectProperties from './SchemaObjectProperties.vue'
import SchemaProperty from './SchemaProperty.vue'

const props = withDefaults(
  defineProps<{
    value?: SchemaObject
    /** Track how deep we've gone */
    level?: number
    /* Show as a heading */
    name?: string
    /** A tighter layout with less borders and without a heading */
    compact?: boolean
    /** Shows a toggle to hide/show children */
    noncollapsible?: boolean
    /** Hide the heading */
    hideHeading?: boolean
    /** Show a special one way toggle for additional properties, also has a top border when open */
    additionalProperties?: boolean
    /** Hide model names in type display */
    hideModelNames?: boolean
    /** Discriminator object */
    discriminator?: DiscriminatorObject
    /** Breadcrumb for the schema */
    breadcrumb?: string[]
  }>(),
  { level: 0, noncollapsible: false, hideModelNames: false },
)

<<<<<<< HEAD
const emit = defineEmits<{
  (e: 'update:modelValue', value: string): void
}>()

const config = useConfig()

// Inject the discriminator context
const discriminatorContext = inject(DISCRIMINATOR_CONTEXT, null)

// Use injected context values or fallback to props for backward compatibility
const discriminatorMapping = computed(
  () =>
    discriminatorContext?.value?.discriminatorMapping ||
    props.discriminatorMapping ||
    {},
)
const discriminatorPropertyName = computed(
  () =>
    discriminatorContext?.value?.discriminatorPropertyName ||
    props.discriminatorPropertyName ||
    '',
)
const discriminator = computed(
  () => discriminatorContext?.value?.selectedType || props.discriminator,
)

=======
>>>>>>> ccc29595
/* Returns the resolved schema from discriminator context when available for display */
const schema = computed(() => {
  // Otherwise fall back to the resolved schema prop or value prop
  return props.value
})

const shouldShowToggle = computed(() => {
  if (props.noncollapsible || props.level === 0) {
    return false
  }

  return true
})

/** Gets the description to show for the schema */
const schemaDescription = computed(() => {
  // Don't show description if there's no description or it's not a string
  if (
    !schema.value?.description ||
    typeof schema.value.description !== 'string'
  ) {
    return null
  }

  // Don't show description if the schema has other composition keywords
  // This prevents duplicate descriptions when individual schemas are part of compositions
  if (schema.value.oneOf || schema.value.anyOf) {
    return null
  }

  // Don't show description for enum schemas (they have special handling)
  if (schema.value.enum) {
    return null
  }

  // Will be shown in the properties anyway
  if (
    !schema.value.properties &&
    !schema.value.patternProperties &&
    !schema.value.additionalProperties
  ) {
    return null
  }

  // Return the schema's own description
  return schema.value.description
})

// Prevent click action if noncollapsible
const handleClick = (e: MouseEvent) =>
  props.noncollapsible && e.stopPropagation()
</script>
<template>
  <Disclosure
    v-if="typeof value === 'object' && Object.keys(value).length"
    v-slot="{ open }"
    :defaultOpen="noncollapsible">
    <div
      class="schema-card"
      :class="[
        `schema-card--level-${level}`,
        { 'schema-card--compact': compact, 'schema-card--open': open },
        { 'border-t': additionalProperties && open },
      ]">
      <!-- Schema description -->
      <div
        v-if="schemaDescription"
        class="schema-card-description">
        <ScalarMarkdown :value="schemaDescription" />
      </div>
      <div
        class="schema-properties"
        :class="{
          'schema-properties-open': open,
        }">
        <!-- Toggle to collapse/expand long lists of properties -->
        <div
          v-if="additionalProperties"
          v-show="!open"
          class="schema-properties">
          <DisclosureButton
            as="button"
            class="schema-card-title schema-card-title--compact"
            @click.capture="handleClick">
            <ScalarIcon
              class="schema-card-title-icon"
              icon="Add"
              size="sm" />
            Show additional properties
            <ScreenReader v-if="name">for {{ name }}</ScreenReader>
          </DisclosureButton>
        </div>

        <DisclosureButton
          v-else-if="shouldShowToggle"
          v-show="!hideHeading && !(noncollapsible && compact)"
          :as="noncollapsible ? 'div' : 'button'"
          class="schema-card-title"
          :class="{ 'schema-card-title--compact': compact }"
          :style="{
            top: `calc(var(--refs-header-height) +  calc(var(--schema-title-height) * ${level}))`,
          }"
          @click.capture="handleClick">
          <template v-if="compact">
            <ScalarIcon
              class="schema-card-title-icon"
              :class="{ 'schema-card-title-icon--open': open }"
              icon="Add"
              size="sm" />
            <template v-if="open">
              Hide {{ value?.title ?? 'Child Attributes' }}
            </template>
            <template v-else>
              Show {{ value?.title ?? 'Child Attributes' }}
            </template>
            <ScreenReader v-if="name">for {{ name }}</ScreenReader>
          </template>
          <template v-else>
            <ScalarIcon
              class="schema-card-title-icon"
              :class="{ 'schema-card-title-icon--open': open }"
              icon="Add"
              size="sm" />
            <SchemaHeading
              :name="value?.title ?? name"
              :value="value" />
          </template>
        </DisclosureButton>
        <DisclosurePanel
          v-if="!additionalProperties || open"
          as="ul"
          :static="!shouldShowToggle">
          <!-- Object properties -->
          <SchemaObjectProperties
            v-if="isTypeObject(schema)"
            :breadcrumb="breadcrumb"
            :compact="compact"
<<<<<<< HEAD
            :discriminator="discriminator"
            :discriminatorMapping="discriminatorMapping"
            :discriminatorPropertyName="discriminatorPropertyName"
            :hasDiscriminator="hasDiscriminator"
            :hideHeading="hideHeading"
            :hideModelNames="hideModelNames"
            :level="level + 1"
            :orderRequiredPropertiesFirst="config.orderRequiredPropertiesFirst"
            :orderSchemaPropertiesBy="config.orderSchemaPropertiesBy"
            :schema="schema"
            :schemas="schemas"
            @update:modelValue="handleDiscriminatorChange" />
=======
            :discriminator
            :hideHeading="hideHeading"
            :hideModelNames="hideModelNames"
            :level="level + 1"
            :schema="schema" />
>>>>>>> ccc29595

          <!-- Not an object -->
          <template v-else>
            <SchemaProperty
              v-if="schema"
<<<<<<< HEAD
              :breadcrumb="breadcrumb"
              :compact="compact"
              :discriminatorMapping="discriminatorMapping"
              :discriminatorPropertyName="discriminatorPropertyName"
              :hideHeading="hideHeading"
              :hideModelNames="hideModelNames"
              :level="level"
              :modelValue="discriminator"
              :name="(schema as OpenAPIV3_1.SchemaObject).name"
              :schemas="schemas"
              :value="
                value.discriminator?.propertyName === name ? value : schema
              "
              @update:modelValue="handleDiscriminatorChange" />
=======
              :breadcrumb
              :compact
              :hideHeading
              :hideModelNames
              :level
              :value />
>>>>>>> ccc29595
          </template>
        </DisclosurePanel>
      </div>
    </div>
  </Disclosure>
</template>
<style scoped>
.error {
  background-color: var(--scalar-color-red);
}
.schema-card {
  z-index: 0;
  font-size: var(--scalar-font-size-4);
  color: var(--scalar-color-1);
}
.schema-card-title {
  height: var(--schema-title-height);

  padding: 6px 8px;

  display: flex;
  align-items: center;
  gap: 4px;

  color: var(--scalar-color-2);
  font-weight: var(--scalar-semibold);
  font-size: var(--scalar-mini);
  border-bottom: var(--scalar-border-width) solid transparent;
}
button.schema-card-title {
  cursor: pointer;
}
button.schema-card-title:hover {
  color: var(--scalar-color-1);
}
.schema-card-title-icon--open {
  transform: rotate(45deg);
}
.schema-properties-open > .schema-card-title {
  border-bottom-left-radius: 0;
  border-bottom-right-radius: 0;
  border-bottom: var(--scalar-border-width) solid var(--scalar-border-color);
}
.schema-properties-open > .schema-properties {
  width: fit-content;
}
.schema-card-description {
  color: var(--scalar-color-2);
}
.schema-card-description + .schema-properties {
  width: fit-content;
}
.schema-card-description + .schema-properties {
  margin-top: 8px;
}
.schema-properties-open.schema-properties,
.schema-properties-open > .schema-card--open {
  width: 100%;
}

.schema-properties {
  display: flex;
  flex-direction: column;

  border: var(--scalar-border-width) solid var(--scalar-border-color);
  border-radius: var(--scalar-radius-lg);
  width: fit-content;
}
.schema-properties-name {
  width: 100%;
}
.schema-properties .schema-properties {
  border-radius: 13.5px;
}
.schema-properties .schema-properties.schema-properties-open {
  border-radius: var(--scalar-radius-lg);
}
.schema-properties-open {
  width: 100%;
}
.schema-card--compact {
  align-self: flex-start;
}
.schema-card--compact.schema-card--open {
  align-self: initial;
}
.schema-card-title--compact {
  color: var(--scalar-color-2);
  padding: 6px 10px 6px 8px;
  height: auto;
  border-bottom: none;
}
.schema-card-title--compact > .schema-card-title-icon {
  margin: 0;
}
.schema-card-title--compact > .schema-card-title-icon--open {
  transform: rotate(45deg);
}
.schema-properties-open > .schema-card-title--compact {
  position: static;
}
.property--level-0
  > .schema-properties
  > .schema-card--level-0
  > .schema-properties {
  border: none;
}
.property--level-0
  .schema-card--level-0:not(.schema-card--compact)
  .property--level-1 {
  padding: 0 0 8px;
}
:not(.composition-panel)
  > .schema-card--compact.schema-card--level-0
  > .schema-properties {
  border: none;
}
:deep(.schema-card-description) p {
  font-size: var(--scalar-small, var(--scalar-paragraph));
  color: var(--scalar-color-2);
  line-height: 1.5;
  margin-bottom: 0;
  display: block;
  margin-bottom: 6px;
}
.children .schema-card-description:first-of-type {
  padding-top: 0;
}
</style><|MERGE_RESOLUTION|>--- conflicted
+++ resolved
@@ -1,132 +1,97 @@
 <script lang="ts" setup>
 import { Disclosure, DisclosureButton, DisclosurePanel } from '@headlessui/vue'
 import { ScalarIcon, ScalarMarkdown } from '@scalar/components'
-import type { DiscriminatorObject } from '@scalar/workspace-store/schemas/v3.1/strict/discriminator'
-import type { SchemaObject } from '@scalar/workspace-store/schemas/v3.1/strict/schema'
+import type {
+  DiscriminatorObject,
+  SchemaObject,
+} from '@scalar/workspace-store/schemas/v3.1/strict/openapi-document'
 import { computed } from 'vue'
 
 import ScreenReader from '@/components/ScreenReader.vue'
-<<<<<<< HEAD
-import type { Schemas } from '@/features/Operation/types/schemas'
-import { useConfig } from '@/hooks/useConfig'
-import { DISCRIMINATOR_CONTEXT } from '@/hooks/useDiscriminator'
-=======
->>>>>>> ccc29595
 
 import { isTypeObject } from './helpers/is-type-object'
 import SchemaHeading from './SchemaHeading.vue'
 import SchemaObjectProperties from './SchemaObjectProperties.vue'
 import SchemaProperty from './SchemaProperty.vue'
 
-const props = withDefaults(
-  defineProps<{
-    value?: SchemaObject
-    /** Track how deep we've gone */
-    level?: number
-    /* Show as a heading */
-    name?: string
-    /** A tighter layout with less borders and without a heading */
-    compact?: boolean
-    /** Shows a toggle to hide/show children */
-    noncollapsible?: boolean
-    /** Hide the heading */
-    hideHeading?: boolean
-    /** Show a special one way toggle for additional properties, also has a top border when open */
-    additionalProperties?: boolean
-    /** Hide model names in type display */
-    hideModelNames?: boolean
-    /** Discriminator object */
-    discriminator?: DiscriminatorObject
-    /** Breadcrumb for the schema */
-    breadcrumb?: string[]
-  }>(),
-  { level: 0, noncollapsible: false, hideModelNames: false },
-)
-
-<<<<<<< HEAD
-const emit = defineEmits<{
-  (e: 'update:modelValue', value: string): void
+const {
+  schema,
+  level = 0,
+  name,
+  compact,
+  noncollapsible = false,
+  hideHeading,
+  additionalProperties,
+  hideModelNames = false,
+  discriminator,
+  breadcrumb,
+} = defineProps<{
+  schema?: SchemaObject
+  /** Track how deep we've gone */
+  level?: number
+  /* Show as a heading */
+  name?: string
+  /** A tighter layout with less borders and without a heading */
+  compact?: boolean
+  /** Shows a toggle to hide/show children */
+  noncollapsible?: boolean
+  /** Hide the heading */
+  hideHeading?: boolean
+  /** Show a special one way toggle for additional properties, also has a top border when open */
+  additionalProperties?: boolean
+  /** Hide model names in type display */
+  hideModelNames?: boolean
+  /** Discriminator object */
+  discriminator?: DiscriminatorObject
+  /** Breadcrumb for the schema */
+  breadcrumb?: string[]
 }>()
 
-const config = useConfig()
-
-// Inject the discriminator context
-const discriminatorContext = inject(DISCRIMINATOR_CONTEXT, null)
-
-// Use injected context values or fallback to props for backward compatibility
-const discriminatorMapping = computed(
-  () =>
-    discriminatorContext?.value?.discriminatorMapping ||
-    props.discriminatorMapping ||
-    {},
-)
-const discriminatorPropertyName = computed(
-  () =>
-    discriminatorContext?.value?.discriminatorPropertyName ||
-    props.discriminatorPropertyName ||
-    '',
-)
-const discriminator = computed(
-  () => discriminatorContext?.value?.selectedType || props.discriminator,
-)
-
-=======
->>>>>>> ccc29595
-/* Returns the resolved schema from discriminator context when available for display */
-const schema = computed(() => {
-  // Otherwise fall back to the resolved schema prop or value prop
-  return props.value
-})
-
-const shouldShowToggle = computed(() => {
-  if (props.noncollapsible || props.level === 0) {
-    return false
-  }
-
-  return true
+/**
+ * Determines whether to show the collapse/expand toggle button.
+ * We hide the toggle for non-collapsible schemas and root-level schemas.
+ */
+const shouldShowToggle = computed((): boolean => {
+  return !noncollapsible && level > 0
 })
 
 /** Gets the description to show for the schema */
 const schemaDescription = computed(() => {
   // Don't show description if there's no description or it's not a string
+  if (!schema?.description || typeof schema.description !== 'string') {
+    return null
+  }
+
+  // Don't show description if the schema has other composition keywords
+  // This prevents duplicate descriptions when individual schemas are part of compositions
+  if (schema.oneOf || schema.anyOf) {
+    return null
+  }
+
+  // Don't show description for enum schemas (they have special handling)
+  if (schema.enum) {
+    return null
+  }
+
+  // Will be shown in the properties anyway
   if (
-    !schema.value?.description ||
-    typeof schema.value.description !== 'string'
+    !schema.properties &&
+    !schema.patternProperties &&
+    !schema.additionalProperties
   ) {
     return null
   }
 
-  // Don't show description if the schema has other composition keywords
-  // This prevents duplicate descriptions when individual schemas are part of compositions
-  if (schema.value.oneOf || schema.value.anyOf) {
-    return null
-  }
-
-  // Don't show description for enum schemas (they have special handling)
-  if (schema.value.enum) {
-    return null
-  }
-
-  // Will be shown in the properties anyway
-  if (
-    !schema.value.properties &&
-    !schema.value.patternProperties &&
-    !schema.value.additionalProperties
-  ) {
-    return null
-  }
-
   // Return the schema's own description
-  return schema.value.description
+  return schema.description
 })
 
 // Prevent click action if noncollapsible
-const handleClick = (e: MouseEvent) =>
-  props.noncollapsible && e.stopPropagation()
+const handleClick = (e: MouseEvent) => noncollapsible && e.stopPropagation()
 </script>
 <template>
   <Disclosure
-    v-if="typeof value === 'object' && Object.keys(value).length"
+    v-if="typeof schema === 'object' && Object.keys(schema).length"
     v-slot="{ open }"
     :defaultOpen="noncollapsible">
     <div
@@ -182,10 +147,10 @@
               icon="Add"
               size="sm" />
             <template v-if="open">
-              Hide {{ value?.title ?? 'Child Attributes' }}
+              Hide {{ schema?.title ?? 'Child Attributes' }}
             </template>
             <template v-else>
-              Show {{ value?.title ?? 'Child Attributes' }}
+              Show {{ schema?.title ?? 'Child Attributes' }}
             </template>
             <ScreenReader v-if="name">for {{ name }}</ScreenReader>
           </template>
@@ -196,8 +161,8 @@
               icon="Add"
               size="sm" />
             <SchemaHeading
-              :name="value?.title ?? name"
-              :value="value" />
+              :name="schema?.title ?? name"
+              :value="schema" />
           </template>
         </DisclosureButton>
         <DisclosurePanel
@@ -209,54 +174,22 @@
             v-if="isTypeObject(schema)"
             :breadcrumb="breadcrumb"
             :compact="compact"
-<<<<<<< HEAD
-            :discriminator="discriminator"
-            :discriminatorMapping="discriminatorMapping"
-            :discriminatorPropertyName="discriminatorPropertyName"
-            :hasDiscriminator="hasDiscriminator"
-            :hideHeading="hideHeading"
-            :hideModelNames="hideModelNames"
-            :level="level + 1"
-            :orderRequiredPropertiesFirst="config.orderRequiredPropertiesFirst"
-            :orderSchemaPropertiesBy="config.orderSchemaPropertiesBy"
-            :schema="schema"
-            :schemas="schemas"
-            @update:modelValue="handleDiscriminatorChange" />
-=======
             :discriminator
             :hideHeading="hideHeading"
             :hideModelNames="hideModelNames"
             :level="level + 1"
             :schema="schema" />
->>>>>>> ccc29595
 
           <!-- Not an object -->
           <template v-else>
             <SchemaProperty
               v-if="schema"
-<<<<<<< HEAD
-              :breadcrumb="breadcrumb"
-              :compact="compact"
-              :discriminatorMapping="discriminatorMapping"
-              :discriminatorPropertyName="discriminatorPropertyName"
-              :hideHeading="hideHeading"
-              :hideModelNames="hideModelNames"
-              :level="level"
-              :modelValue="discriminator"
-              :name="(schema as OpenAPIV3_1.SchemaObject).name"
-              :schemas="schemas"
-              :value="
-                value.discriminator?.propertyName === name ? value : schema
-              "
-              @update:modelValue="handleDiscriminatorChange" />
-=======
               :breadcrumb
               :compact
               :hideHeading
               :hideModelNames
               :level
-              :value />
->>>>>>> ccc29595
+              :value="schema" />
           </template>
         </DisclosurePanel>
       </div>
