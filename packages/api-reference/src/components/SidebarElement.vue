<script setup lang="ts">
<<<<<<< HEAD
import { ref } from 'vue'

import FlowIconButton from '../components/FlowIconButton.vue'
=======
import { ScalarIcon, ScalarIconButton } from '@scalar/components'
import { computed, ref } from 'vue'

>>>>>>> 1f4efbea
import { Icon } from './Icon'

const props = defineProps<{
  item: {
    id: string
    title: string
    select?: () => void
    link?: string
    icon?: {
      src: string
    }
    httpVerb?: string
    deprecated?: boolean
  }
  isActive?: boolean
  hasChildren?: boolean
  open?: boolean
}>()

const emit = defineEmits<{
  (e: 'toggleOpen'): void
}>()

function handleClick() {
  if (props.hasChildren) emit('toggleOpen')
  props.item?.select?.()
}

// Ensure we expose the root element
const el = ref<HTMLElement | null>(null)
defineExpose({ el })
</script>
<template>
  <li
    ref="el"
    class="sidebar-group-item">
    <div
      class="sidebar-heading"
      :class="{
        'sidebar-group-item__folder': hasChildren,
        'active_page': isActive,
        'deprecated': item.deprecated ?? false,
      }"
      @click="handleClick">
      <!-- If children are detected then show the nesting icon -->
<<<<<<< HEAD
      <FlowIconButton
        v-if="hasChildren"
        class="toggle-nested-icon"
        :icon="open ? 'ChevronDown' : 'ChevronRight'"
        label="Toggle group"
        variant="text"
        width="20px"
        @click="handleClick" />
=======
      <ScalarIconButton
        v-if="hasChildren || item.type === ElementType.Folder"
        class="toggle-nested-icon"
        :icon="open ? 'ChevronDown' : 'ChevronRight'"
        label="Toggle group"
        size="sm"
        @click="handleToggleOpen" />
>>>>>>> 1f4efbea
      <a
        class="flex-1 sidebar-heading-link"
        :href="`#${item.id}`">
        <Icon
          v-if="item?.icon?.src"
          class="sidebar-icon"
          :src="item.icon.src" />
        <p>{{ item.title }}</p>
        <div
          v-if="item.httpVerb"
          class="sidebar-heading-type"
          :class="[
            item.httpVerb ? `sidebar-heading-type--${item.httpVerb}` : '',
          ]">
          {{ item.httpVerb }}
        </div>
      </a>
<<<<<<< HEAD
=======
      <ScalarIcon
        v-if="item?.type === ElementType.Link"
        class="link-icon"
        icon="ExternalLink"
        width="16px" />
>>>>>>> 1f4efbea
    </div>
    <slot v-if="open" />
    <div
      v-if="$slots['action-menu']"
      class="action-menu">
      <slot name="action-menu"></slot>
    </div>
  </li>
</template>
<style scoped>
.action-menu {
  position: absolute;
  top: 5px;
  right: 5px;
  display: flex;
  gap: 6px;
}
/**
* Some awkwardness to make the dropdown buttons hidden when not hovered
* but still show when the panel is open and focused
*/
.action-menu :deep(.button-wrapper button) {
  /* Hide the icons by default */
  opacity: 0;
  width: 20px;
  height: 20px;
  padding: 4px;
}
.action-menu:hover :deep(.button-wrapper button),
.action-menu :deep(.button-wrapper button:hover),
.sidebar-heading:hover ~ .action-menu :deep(.button-wrapper button),
.action-menu :deep(.button-wrapper button[aria-expanded='true']) {
  opacity: 1;
}
.sidebar-heading:has(~ .action-menu:hover) {
  /* prettier-ignore */
  color: var(--sidebar-color-1, var(--default-sidebar-color-1), var(--theme-color-1, var(--default-theme-color-1)));
  /* prettier-ignore */
  background: var(--sidebar-item-hover-background, var(--default-sidebar-item-hover-background), var(--theme-background-2, var(--default-theme-background-2)));
}

.sidebar-heading-type {
  width: 28px;
  height: 12px;
  line-height: 13px;
  top: 3.5px;
  margin-left: 2px;
  border-radius: 30px;
  flex-shrink: 0;
  color: var(
    --sidebar-background-1,
    var(
      --default-sidebar-background-1,
      var(--theme-background-1, var(--default-theme-background-1))
    )
  );
  font-size: 0px;
  font-weight: bold;
  text-align: center;
  position: relative;
  font-family: var(--theme-font-code, var(--default-theme-font-code));
}
.active_page .sidebar-heading-type {
  background: transparent;
  box-shadow: inset 0 0 0 1px
    var(
      --sidebar-color-active,
      var(
        --default-sidebar-color-active,
        var(--theme-color-accent, var(--default-theme-color-accent))
      )
    );
  color: var(
    --sidebar-color-active,
    var(
      --default-sidebar-color-active,
      var(--theme-color-accent, var(--default-theme-color-accent))
    )
  ) !important;
}
.sidebar-group-item__folder .sidebar-heading-type {
  display: none;
}
.sidebar-heading-type:before {
  font-size: 8px;
}
.sidebar-heading-type--post {
  background: var(--theme-color-green, var(--default-theme-color-green));
}
.sidebar-heading-type--post:before {
  content: 'POST';
}
.sidebar-heading-type--delete {
  background: var(--theme-color-red, var(--default-theme-color-red));
}
.sidebar-heading-type--delete:before {
  content: 'DEL';
}
.sidebar-heading-type--patch {
  background: var(--theme-color-yellow, var(--default-theme-color-yellow));
}
.sidebar-heading-type--patch:before {
  content: 'PATCH';
}
.sidebar-heading-type--get {
  background: var(--theme-color-blue, var(--default-theme-color-blue));
}
.sidebar-heading-type--get:before {
  content: 'GET';
}
.sidebar-heading-type--put {
  background: var(--theme-color-orange, var(--default-theme-color-orange));
}
.sidebar-heading-type--put:before {
  content: 'PUT';
}
</style><|MERGE_RESOLUTION|>--- conflicted
+++ resolved
@@ -1,13 +1,7 @@
 <script setup lang="ts">
-<<<<<<< HEAD
+import { ScalarIcon, ScalarIconButton } from '@scalar/components'
 import { ref } from 'vue'
 
-import FlowIconButton from '../components/FlowIconButton.vue'
-=======
-import { ScalarIcon, ScalarIconButton } from '@scalar/components'
-import { computed, ref } from 'vue'
-
->>>>>>> 1f4efbea
 import { Icon } from './Icon'
 
 const props = defineProps<{
@@ -53,24 +47,13 @@
       }"
       @click="handleClick">
       <!-- If children are detected then show the nesting icon -->
-<<<<<<< HEAD
-      <FlowIconButton
+      <ScalarIconButton
         v-if="hasChildren"
         class="toggle-nested-icon"
         :icon="open ? 'ChevronDown' : 'ChevronRight'"
         label="Toggle group"
-        variant="text"
-        width="20px"
+        size="sm"
         @click="handleClick" />
-=======
-      <ScalarIconButton
-        v-if="hasChildren || item.type === ElementType.Folder"
-        class="toggle-nested-icon"
-        :icon="open ? 'ChevronDown' : 'ChevronRight'"
-        label="Toggle group"
-        size="sm"
-        @click="handleToggleOpen" />
->>>>>>> 1f4efbea
       <a
         class="flex-1 sidebar-heading-link"
         :href="`#${item.id}`">
@@ -88,14 +71,11 @@
           {{ item.httpVerb }}
         </div>
       </a>
-<<<<<<< HEAD
-=======
       <ScalarIcon
-        v-if="item?.type === ElementType.Link"
+        v-if="hasChildren"
         class="link-icon"
         icon="ExternalLink"
         width="16px" />
->>>>>>> 1f4efbea
     </div>
     <slot v-if="open" />
     <div
