--- conflicted
+++ resolved
@@ -89,23 +89,12 @@
         Open-Source tool that takes your Swagger/OAS file and generates
         Beautiful API references.
       </p>
-<<<<<<< HEAD
-      <div class="start-cta flex flex-row gap-1">
-        <ScalarButton
-          isFullWidth
-          @click="example = 'Petstore'">
-          Test Petstore
-        </ScalarButton>
-        <ScalarButton
-          isFullWidth
-=======
       <div class="start-cta">
         <FlowButton
           label="Test Petstore"
           @click="example = 'Petstore'" />
         <FlowButton
           label="Upload File"
->>>>>>> bfeba5ff
           variant="outlined"
           @click="$emit('openSwaggerEditor', 'uploadFile')">
           Upload File
