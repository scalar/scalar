<script setup lang="ts">
import { Disclosure, DisclosureButton, DisclosurePanel } from '@headlessui/vue'
<<<<<<< HEAD
import { ScalarIcon } from '@scalar/components'
=======
import { useElementHover } from '@vueuse/core'
import { ref } from 'vue'
>>>>>>> 9a6e3826

import IntersectionObserver from '../IntersectionObserver.vue'

defineProps<{
  id?: string
}>()

const button = ref()
const isHovered = useElementHover(button)
</script>
<template>
  <IntersectionObserver
    :id="id"
    class="section-wrapper">
    <Disclosure
      v-slot="{ open }"
      as="section"
      class="section-accordion">
      <DisclosureButton
        ref="button"
        class="section-accordion-button">
        <div class="section-accordion-button-content">
          <slot name="title" />
        </div>
<<<<<<< HEAD
        <ScalarIcon
=======
        <div
          v-if="$slots.actions"
          class="section-accordion-button-actions">
          <slot
            :active="isHovered || open"
            name="actions" />
        </div>
        <FlowIcon
>>>>>>> 9a6e3826
          class="section-accordion-chevron"
          :icon="open ? 'ChevronDown' : 'ChevronLeft'" />
      </DisclosureButton>
      <DisclosurePanel class="section-accordion-content">
        <div
          v-if="$slots.description"
          class="section-accordion-description">
          <slot name="description" />
        </div>
        <div class="section-accordion-content-card">
          <slot />
        </div>
      </DisclosurePanel>
    </Disclosure>
  </IntersectionObserver>
</template>
<style scoped>
.section-wrapper {
  color: var(--theme-color-1, var(--default-theme-color-1));

  padding-top: 12px;
  margin-top: -12px;
}
.section-accordion {
  display: flex;
  flex-direction: column;

  position: relative;
  z-index: 0;
}
/* Use a pseudo elements so we can use CSS filters to lighten the background  */
.section-accordion::before,
.section-accordion::after {
  content: '';
  position: absolute;
  inset: 0;
  z-index: -1;

  pointer-events: none;

  border-radius: var(--theme-radius, var(--default-theme-radius));
}
.section-accordion::before {
  background: var(--theme-background-1);
}
.section-accordion::before {
  background: currentColor;
  opacity: 0.1;
}
.section-accordion-button,
.section-accordion-content {
  padding: 6px;
}

.section-accordion-button {
  display: flex;
  align-items: center;
  gap: 12px;
}

.section-accordion-button-content {
  flex: 1;
  min-width: 0;
}
.section-accordion-button-actions {
  display: flex;
  align-items: center;
  gap: 6px;
}

.section-accordion-chevron {
  margin-right: 4px;
  width: 24px;
  cursor: pointer;
  opacity: 0.6;
}

.section-accordion-content {
  border-top: 1px solid
    var(--theme-border-color, var(--default-theme-border-color));
  display: flex;
  flex-direction: column;
  gap: 6px;
}

.section-accordion-description {
  font-weight: var(--theme-semibold, var(--default-theme-semibold));
  font-size: var(--theme-mini, var(--default-theme-mini));
  color: var(--theme-color--1, var(--default-theme-color-1));
  padding: 4px 6px;
}

.section-accordion-content-card {
  background: var(--theme-background-1, var(--default-theme-background-1));
  border-radius: var(--theme-radius-lg, var(--default-theme-radius-lg));
  box-shadow: var(--theme-shadow-2, var(--default-theme-shadow-2));
  padding: 24px;
}
</style><|MERGE_RESOLUTION|>--- conflicted
+++ resolved
@@ -1,11 +1,8 @@
 <script setup lang="ts">
 import { Disclosure, DisclosureButton, DisclosurePanel } from '@headlessui/vue'
-<<<<<<< HEAD
 import { ScalarIcon } from '@scalar/components'
-=======
 import { useElementHover } from '@vueuse/core'
 import { ref } from 'vue'
->>>>>>> 9a6e3826
 
 import IntersectionObserver from '../IntersectionObserver.vue'
 
@@ -30,9 +27,6 @@
         <div class="section-accordion-button-content">
           <slot name="title" />
         </div>
-<<<<<<< HEAD
-        <ScalarIcon
-=======
         <div
           v-if="$slots.actions"
           class="section-accordion-button-actions">
@@ -40,8 +34,7 @@
             :active="isHovered || open"
             name="actions" />
         </div>
-        <FlowIcon
->>>>>>> 9a6e3826
+        <ScalarIcon
           class="section-accordion-chevron"
           :icon="open ? 'ChevronDown' : 'ChevronLeft'" />
       </DisclosureButton>
