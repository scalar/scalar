--- conflicted
+++ resolved
@@ -36,9 +36,6 @@
 <template>
   <ApiReferenceWorkspace
     :configuration="configuration"
-<<<<<<< HEAD
-    :store="workspaceStore" />
-=======
     :store="workspaceStore">
     <template #footer>
       <slot name="footer" />
@@ -53,5 +50,4 @@
       <slot name="sidebar-end" />
     </template>
   </ApiReferenceWorkspace>
->>>>>>> 8df006b2
 </template>