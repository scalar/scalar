--- conflicted
+++ resolved
@@ -1,10 +1,6 @@
 <script lang="ts" setup>
-<<<<<<< HEAD
 import { ScalarIcon } from '@scalar/components'
-import { onMounted, watchEffect } from 'vue'
 
-=======
->>>>>>> b974eebb
 import { useDarkModeState } from '../hooks/useDarkModeState'
 
 const { toggleDarkMode, isDark } = useDarkModeState()
