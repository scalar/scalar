--- conflicted
+++ resolved
@@ -1,11 +1,7 @@
 <script setup lang="ts">
-<<<<<<< HEAD
+import { ScalarIconButton } from '@scalar/components'
+
 import { useSidebar } from '../hooks'
-import FlowIconButton from './FlowIconButton.vue'
-=======
-import { useApiClientStore } from '@scalar/api-client'
-import { ScalarIconButton } from '@scalar/components'
->>>>>>> 1f4efbea
 
 defineProps<{
   open?: boolean
