--- conflicted
+++ resolved
@@ -1,7 +1,5 @@
 # @scalar/nestjs-api-reference
 
-<<<<<<< HEAD
-=======
 ## 0.1.15
 
 ### Patch Changes
@@ -49,7 +47,6 @@
 - Updated dependencies [7582e82a]
   - @scalar/api-reference@1.13.0
 
->>>>>>> c6ecab23
 ## 0.1.9
 
 ### Patch Changes
