<script setup lang="ts">
import { themeClasses } from '@/constants'
import { executeRequestBus, syncPathParamsFromURL } from '@/libs'
import { useWorkspace } from '@/store/workspace'
import {
  Listbox,
  ListboxButton,
  ListboxOption,
  ListboxOptions,
} from '@headlessui/vue'
import {
  ScalarButton,
  ScalarDropdown,
  ScalarDropdownDivider,
  ScalarDropdownItem,
  ScalarIcon,
} from '@scalar/components'
import type { Server } from '@scalar/oas-utils/entities/workspace/server'
import {
  REQUEST_METHODS,
  type RequestMethod,
  httpStatusCodes,
} from '@scalar/oas-utils/helpers'
import { isMacOS } from '@scalar/use-tooltip'
import { useMagicKeys, whenever } from '@vueuse/core'
import { computed, ref, watch } from 'vue'

import HttpMethod from '../HttpMethod/HttpMethod.vue'
import { getStatusCodeColor } from './httpStatusCodeColors'

const {
  activeRequest,
  activeExample,
  activeCollection,
  collectionMutators,
  servers,
  requestMutators,
} = useWorkspace()

const history = computed(() => activeRequest.value?.history ?? [])
const selectedRequest = ref(history.value[0])

const keys = useMagicKeys()
whenever(isMacOS() ? keys.meta_enter : keys.ctrl_enter, () =>
  executeRequestBus.emit(),
)

// watch(
//   () => activeInstance.value?.url,
//   (newURL, oldURL) => {
//     if (!activeRequest.value) return
//
//     const toUpdate = syncPathParamsFromURL(
//       newURL,
//       oldURL,
//       activeInstance.value?.parameters.path,
//     )
//     if (toUpdate)
//       updateRequestInstance(
//         activeRequest.value.uid,
//         activeInstanceIdx,
//         toUpdate.key,
//         toUpdate.value,
//       )
//   },
// )
//
/** Ensure we update the instance path parameters on change as well */
const onUrlChange = (newPath: string) => {
  if (!activeRequest.value) return

  // updateRequestInstance(
  //   activeRequest.value.uid,
  //   activeInstanceIdx,
  //   'url',
  //   newPath,
  // )
}

const percentage = ref(100)

executeRequestBus.on(() => {
  const interval = setInterval(() => {
    percentage.value -= 5
    if (percentage.value <= 0) {
      clearInterval(interval)
      percentage.value = 100
    }
  }, 20)
})

function updateRequestMethod(method: RequestMethod) {
  if (!activeRequest.value) return
  requestMutators.edit(activeRequest.value.uid, 'method', method)
}

function getBackgroundColor() {
  if (!activeRequest.value) return undefined
  const { method } = activeRequest.value
  return REQUEST_METHODS[method as RequestMethod].backgroundColor
}

/**
 * Get a part of the URL object from the scalar proxy request
 *
 * @param request
 * @param the part of the url you want ex: origin or pathname etc
 */
function getUrlPart(request: XMLHttpRequest, part: keyof URL) {
  const url = new URL(request.responseURL)
  const params = new URLSearchParams(url.search)

  const scalarUrl = params.get('scalar_url')
  if (!scalarUrl) return url.origin

  const scalarUrlParsed = new URL(scalarUrl)
  const baseUrl = scalarUrlParsed[part]

  return baseUrl
}

const serverOptions = computed(() =>
<<<<<<< HEAD
  activeCollection.value?.spec.serverUids?.map((serverUid) => ({
    id: serverUid,
    label: servers[serverUid].url,
=======
  activeCollection.value?.spec.servers?.map((server) => ({
    uid: server.uid,
    label: server.url,
    url: server.url,
>>>>>>> 3e9fd977
  })),
)

/** Update the currently selected server on the collection */
const updateSelectedServer = (server: Server) => {
  if (!activeCollection.value) return

  collectionMutators.edit(
    activeCollection.value.uid,
    'selectedServerUid',
    server.uid,
  )
}

/** Set server checkbox in the dropdown */
const isSelectedServer = (serverId: string) => {
  return activeCollection.value?.selectedServerUid === serverId
}

/**
 * TODO: This component is pretty much mocked for now, will come back and finish it up once we
 * Start making requests and adding some history
 */
</script>
<template>
  <div
    v-if="activeRequest && activeExample"
    class="min-h-header flex flex-row items-center"
    :class="[themeClasses.topContainer]">
    <!-- <div class="text-c-2 flex w-80 flex-row items-center gap-1 p-4">
      <ScalarIcon
        icon="Branch"
        size="md" />
      <h2 class="text-sm">Branch Name</h2>
    </div> -->

    <div class="m-auto flex basis-1/2 flex-row items-center">
      <!-- Address Bar -->
      <Listbox
        v-slot="{ open }"
        v-model="selectedRequest">
        <div
          :class="[
            'text-xxs bg-b-1 relative flex w-[720px] flex-1 flex-row items-stretch rounded border p-[3px]',
            { 'rounded-b-none': open },
            { 'border-transparent': open },
          ]">
          <div
            class="pointer-events-none absolute left-0 top-0 z-10 block h-full w-full overflow-hidden">
            <div
              class="bg-mix-transparent bg-mix-amount-95 absolute left-0 top-0 h-full w-full"
              :class="getBackgroundColor()"
              :style="{ transform: `translate3d(-${percentage}%,0,0)` }"></div>
          </div>
          <div class="flex gap-1">
            <HttpMethod
              class="font-bold"
              isEditable
              isSquare
              :method="activeRequest.method"
              @change="updateRequestMethod" />
            <ScalarDropdown
              v-if="serverOptions"
              class="font-code text-sm whitespace-nowrap"
              :options="serverOptions"
              :value="activeCollection?.selectedServerUid">
              <ScalarButton
                size="sm"
<<<<<<< HEAD
                variant="outlined">
                {{ servers[activeCollection?.selectedServerUid ?? '']?.url }}
=======
                variant="outlined"
                @click.stop>
                {{
                  activeCollection?.spec.servers?.find(
                    ({ uid }) => activeCollection?.selectedServerUid === uid,
                  )?.url
                }}
>>>>>>> 3e9fd977
              </ScalarButton>
              <template #items>
                <ScalarDropdownItem
                  v-for="server in serverOptions"
                  :key="server.uid"
                  class="flex group font-code text-sm whitespace-nowrap text-ellipsis overflow-hidden"
                  :value="server.uid"
                  @click="updateSelectedServer(server)">
                  <div
                    class="flex size-4 items-center justify-center rounded-full p-[3px] group-hover:shadow-border"
                    :class="
                      isSelectedServer(server.uid)
                        ? 'bg-blue text-b-1'
                        : 'text-transparent'
                    ">
                    <ScalarIcon
                      class="relative top-[0.5px] size-2.5 stroke-[1.75]"
                      icon="Checkmark" />
                  </div>
                  <span
                    class="whitespace-nowrap text-ellipsis overflow-hidden"
                    >{{ server.label }}</span
                  >
                </ScalarDropdownItem>
                <ScalarDropdownDivider />
                <ScalarDropdownItem>
                  <RouterLink
                    class="flex items-center gap-3"
                    to="/servers">
                    <div class="flex items-center justify-center h-4 w-4">
                      <ScalarIcon
                        class="h-2.5"
                        icon="Add" />
                    </div>
                    <span>Add Server</span>
                  </RouterLink>
                </ScalarDropdownItem>
              </template>
            </ScalarDropdown>
          </div>
          <div class="scroll-timeline-x relative flex w-full overflow-hidden">
            <div class="fade-left"></div>

            <!-- TODO wrap vars in spans for special effects like mouseOver descriptions -->
            <div class="flex w-full">
              <div
                class="scroll-timeline-x-address font-code text-c-1 flex flex-1 items-center whitespace-nowrap text-sm font-medium leading-[24.5px]"
                contenteditable
                @input="
                  (ev) => onUrlChange((ev.target as HTMLElement).innerText)
                "
                @keydown.enter.prevent="executeRequestBus.emit()">
                {{ activeRequest.path }}
              </div>
            </div>
            <div class="fade-right"></div>
          </div>

          <!-- History -->
          <ListboxButton
            v-if="activeRequest.history.length"
            class="hover:bg-b-2 mr-1 rounded p-1.5">
            <ScalarIcon
              class="text-c-3"
              icon="History"
              size="xs" />
          </ListboxButton>

          <!-- History shadow and placement-->
          <div
            :class="[
              'absolute left-0 top-[31px] w-full rounded before:pointer-events-none before:absolute before:left-0 before:top-[-31.5px] before:h-[calc(100%+31.5px)] before:w-full before:rounded z-50',
              { 'before:shadow-lg': open },
            ]">
            <!-- History Item -->
            <ListboxOptions
              class="bg-b-1 custom-scroll bg-mix-transparent bg-mix-amount-30 max-h-[300px] rounded-b p-[3px] pt-0 backdrop-blur">
              <ListboxOption
                v-for="({ response }, index) in history"
                :key="index"
                class="ui-active:bg-b-2 text-c-1 ui-active:text-c-1 flex cursor-pointer flex-row gap-2.5 rounded px-2.5 py-1.5 pr-3"
                :value="index">
                <div class="font-code flex flex-1 gap-1.5 text-sm font-medium">
                  <span
                    class="mr-[1px] min-w-[44px] pr-2 text-right"
                    :class="[getStatusCodeColor(response.status).color]">
                    {{ response.status }}
                  </span>
                  <span class="text-c-2 gap-0">
                    {{ getUrlPart(response.request, 'origin') }}
                    <em class="text-c-1 ml-[-8px]">{{
                      getUrlPart(response.request, 'pathname')
                    }}</em>
                  </span>
                </div>

                <!-- Response info -->
                <div
                  class="font-code text-c-3 flex flex-row items-center gap-3 text-sm font-medium">
                  <!-- <span>{{ formatMs(response.ms) }}</span> -->
                  <!-- <span>{{ formatBytes(response.bytes) }}</span> -->
                  <span>
                    {{ httpStatusCodes[response.status]?.name }}
                  </span>
                  <HttpMethod
                    class="text-sm"
                    :method="activeRequest.method" />
                </div>
              </ListboxOption>
            </ListboxOptions>
          </div>
          <ScalarButton
            class="relative h-auto shrink-0 gap-1.5 overflow-hidden px-2.5 py-1"
            @click="executeRequestBus.emit()">
            <ScalarIcon
              class="relative z-10 w-2 shrink-0"
              icon="Play"
              size="xs" />
            <span class="text-xxs relative z-10">Send</span>
          </ScalarButton>
        </div>
      </Listbox>
    </div>
  </div>
</template>
<style scoped>
:deep(.cm-editor) {
  background-color: var(--scalar-background-1);
  height: 100%;
  outline: none;
  width: 100%;
}
:deep(.cm-content) {
  padding: 2px 0;
}
.scroll-timeline-x {
  scroll-timeline: --scroll-timeline x;
  /* Firefox supports */
  scroll-timeline: --scroll-timeline horizontal;
  -ms-overflow-style: none; /* IE and Edge */
}
.scroll-timeline-x-address {
  scrollbar-width: none; /* Firefox */
  overflow: auto;
}
/* make clickable are to left of send button */
.scroll-timeline-x-address:after {
  content: '';
  position: absolute;
  height: 100%;
  width: 24px;
  right: 0;
  cursor: text;
}
.scroll-timeline-x-address:empty:before {
  content: 'Enter URL or cURL request';
  color: var(--scalar-color-3);
  pointer-events: none;
}
.fade-left,
.fade-right {
  content: '';
  position: sticky;
  height: 100%;
  animation-name: fadein;
  animation-duration: 1ms;
  animation-direction: reverse;
  animation-timeline: --scroll-timeline;
  z-index: 1;
  pointer-events: none;
}
.fade-left {
  background: linear-gradient(
    -90deg,
    color-mix(in srgb, var(--scalar-background-1), transparent 100%) 0%,
    color-mix(in srgb, var(--scalar-background-1), transparent 20%) 30%,
    var(--scalar-background-1) 100%
  );
  left: 0;
  min-width: 3px;
}
.fade-right {
  background: linear-gradient(
    90deg,
    color-mix(in srgb, var(--scalar-background-1), transparent 100%) 0%,
    color-mix(in srgb, var(--scalar-background-1), transparent 20%) 30%,
    var(--scalar-background-1) 100%
  );
  right: 0;
  min-width: 24px;
  animation-direction: reverse;
}
@keyframes fadein {
  0% {
    opacity: 0;
  }
  2% {
    opacity: 1;
  }
}
</style><|MERGE_RESOLUTION|>--- conflicted
+++ resolved
@@ -120,16 +120,10 @@
 }
 
 const serverOptions = computed(() =>
-<<<<<<< HEAD
   activeCollection.value?.spec.serverUids?.map((serverUid) => ({
     id: serverUid,
+    url: server.url,
     label: servers[serverUid].url,
-=======
-  activeCollection.value?.spec.servers?.map((server) => ({
-    uid: server.uid,
-    label: server.url,
-    url: server.url,
->>>>>>> 3e9fd977
   })),
 )
 
@@ -198,18 +192,9 @@
               :value="activeCollection?.selectedServerUid">
               <ScalarButton
                 size="sm"
-<<<<<<< HEAD
-                variant="outlined">
-                {{ servers[activeCollection?.selectedServerUid ?? '']?.url }}
-=======
                 variant="outlined"
                 @click.stop>
-                {{
-                  activeCollection?.spec.servers?.find(
-                    ({ uid }) => activeCollection?.selectedServerUid === uid,
-                  )?.url
-                }}
->>>>>>> 3e9fd977
+                {{ servers[activeCollection?.selectedServerUid ?? '']?.url }}
               </ScalarButton>
               <template #items>
                 <ScalarDropdownItem
