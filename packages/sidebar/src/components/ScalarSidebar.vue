<script setup lang="ts">
import { ScalarSidebar, ScalarSidebarItems } from '@scalar/components'
import type { DraggingItem, HoveredItem } from '@scalar/draggable'

import SidebarItem, { type Item } from './SidebarItem.vue'

const { layout, items } = defineProps<{
  /** Layout type */
  layout: 'client' | 'reference'
  /** Sidebar state */
  items: Item[]
  isSelected: (id: string) => boolean
  isExpanded: (id: string) => boolean
  options?: {
    operationTitleSource: 'path' | 'summary' | undefined
  }
}>()

const emit = defineEmits<{
  (e: 'reorder', draggingItem: DraggingItem, hoveredItem: HoveredItem): void
  (e: 'selectItem', id: string): void
}>()

defineSlots<{
  'entry-decorator'?(props: { item: Item }): unknown
  footer?(): unknown
  header?(): unknown
  default?(): unknown
  firstItem?(): unknown
}>()

/**
 * Handle drag and drop reordering of sidebar items.
 * Emit the reorder event to the parent component for handling.
 */
const handleDragEnd = (
  draggingItem: DraggingItem,
  hoveredItem: HoveredItem,
) => {
  emit('reorder', draggingItem, hoveredItem)
}
</script>
<template>
<<<<<<< HEAD
  <ScalarSidebar class="flex min-h-0 flex-col">
    <slot name="header" />
    <slot>
      <ScalarSidebarItems class="custom-scroll">
        <SidebarItem
          v-for="item in items"
          :key="item.id"
          :isExpanded="isExpanded"
          :isSelected="isSelected"
          :item="item"
          :layout="layout"
          :options="options"
          @onDragEnd="handleDragEnd"
          @selectItem="(id) => emit('selectItem', id)">
          <template #aside="props">
            <slot
              name="entry-decorator"
              v-bind="props" />
          </template>
        </SidebarItem>
      </ScalarSidebarItems>
      <!-- Spacer -->
      <div class="flex-1"></div>
    </slot>
=======
  <ScalarSidebar>
    <div class="custom-scroll flex min-h-0 flex-1 flex-col overflow-x-clip">
      <!-- Search -->
      <slot name="search" />

      <slot>
        <ScalarSidebarItems>
          <!-- First item -->
          <slot name="firstItem" />

          <SidebarItem
            v-for="item in state.items"
            :key="item.id"
            :expandedItems="state.expandedItems.value"
            :item="item"
            :layout="layout"
            :selectedItems="state.selectedItems.value"
            @click="handleClick"
            @onDragEnd="handleDragEnd">
            <template #aside="props">
              <slot
                name="aside"
                v-bind="props" />
            </template>
          </SidebarItem>
        </ScalarSidebarItems>

        <!-- Spacer -->
        <div class="flex-1"></div>
      </slot>
    </div>
>>>>>>> e5ac3fed
    <slot name="footer" />
  </ScalarSidebar>
</template><|MERGE_RESOLUTION|>--- conflicted
+++ resolved
@@ -41,7 +41,6 @@
 }
 </script>
 <template>
-<<<<<<< HEAD
   <ScalarSidebar class="flex min-h-0 flex-col">
     <slot name="header" />
     <slot>
@@ -66,39 +65,6 @@
       <!-- Spacer -->
       <div class="flex-1"></div>
     </slot>
-=======
-  <ScalarSidebar>
-    <div class="custom-scroll flex min-h-0 flex-1 flex-col overflow-x-clip">
-      <!-- Search -->
-      <slot name="search" />
-
-      <slot>
-        <ScalarSidebarItems>
-          <!-- First item -->
-          <slot name="firstItem" />
-
-          <SidebarItem
-            v-for="item in state.items"
-            :key="item.id"
-            :expandedItems="state.expandedItems.value"
-            :item="item"
-            :layout="layout"
-            :selectedItems="state.selectedItems.value"
-            @click="handleClick"
-            @onDragEnd="handleDragEnd">
-            <template #aside="props">
-              <slot
-                name="aside"
-                v-bind="props" />
-            </template>
-          </SidebarItem>
-        </ScalarSidebarItems>
-
-        <!-- Spacer -->
-        <div class="flex-1"></div>
-      </slot>
-    </div>
->>>>>>> e5ac3fed
     <slot name="footer" />
   </ScalarSidebar>
 </template>