<script lang="ts" setup>
import {
  ScalarSidebarGroup,
  ScalarSidebarGroupToggle,
  ScalarSidebarItem,
  ScalarSidebarSection,
  ScalarWrappingText,
} from '@scalar/components'
import {
  Draggable,
  type DraggingItem,
  type HoveredItem,
} from '@scalar/draggable'
<<<<<<< HEAD
import { addWordBreaks } from '@scalar/helpers/string/add-word-breaks'
import { LibraryIcon } from '@scalar/icons/library'
=======
import { ScalarIconFolder } from '@scalar/icons'
>>>>>>> 04867286

import type { Item } from '@/types'

import SidebarHttpBadge from './SidebarHttpBadge.vue'

const { item, layout, isSelected, isExpanded } = defineProps<{
  /**
   * The sidebar item to render.
   */
  item: Item
  /**
   * The layout mode for the sidebar ('client' or 'reference').
   */
  layout: 'client' | 'reference'
  /**
   * Function to determine if an item is currently selected by id.
   */
  isSelected: (id: string) => boolean
  /**
   * Function to determine if an item is currently expanded (showing its children) by id.
   */
  isExpanded: (id: string) => boolean
  /**
   * Sidebar configuration options.
   * - operationTitleSource: sets whether operations show their path or summary as the display title.
   */
  options:
    | {
        operationTitleSource: 'path' | 'summary' | undefined
      }
    | undefined

  /**
   * Prevents items from being hovered and dropped into. Can be either a function or a boolean
   *
   * @default true
   */
  isDroppable?:
    | boolean
    | ((draggingItem: DraggingItem, hoveredItem: HoveredItem) => boolean)
}>()

const emits = defineEmits<{
  /**
   * Emitted when the item is selected
   * @param id - The id of the selected item
   */
  (e: 'selectItem', id: string): void
  /**
   * Emitted when a drag operation ends for this item
   * @param draggingItem - The item being dragged
   * @param hoveredItem - The item currently being hovered over
   */
  (e: 'onDragEnd', draggingItem: DraggingItem, hoveredItem: HoveredItem): void
}>()

defineSlots<{
  /**
   * Adds an optional decorator for each item, such as an edit menu.
   * The slot receives an object with the current item.
   */
  decorator?(props: { item: Item }): unknown
}>()

const hasChildren = (
  currentItem: Item,
): currentItem is Item & { children: Item[] } => {
  return (
    'children' in currentItem &&
    Array.isArray(currentItem.children) &&
    currentItem.children.length > 0
  )
}

const isGroup = (
  currentItem: Item,
): currentItem is Item & { isGroup: true } => {
  return 'isGroup' in currentItem && currentItem.isGroup
}

const filterItems = (items: Item[]) => {
  if (layout === 'reference') {
    return items
  }

  // For client layout, filter to only show and operations, examples, and tags
  return items.filter(
    (c) => c.type === 'operation' || c.type === 'example' || c.type === 'tag',
  )
}

/**
 * Handle drag end event and bubble it up to parent.
 */
const handleDragEnd = (
  draggingItem: DraggingItem,
  hoveredItem: HoveredItem,
) => {
  emits('onDragEnd', draggingItem, hoveredItem)
}
</script>
<template>
  <Draggable
    :id="item.id"
    class="flex flex-1 flex-col"
    :isDraggable="layout === 'client'"
    :isDroppable="isDroppable"
    :parentIds="[]"
    @onDragEnd="handleDragEnd">
    <ScalarSidebarSection v-if="hasChildren(item) && isGroup(item)">
      {{ item.title }}
      <template #items>
        <SidebarItem
          v-for="child in filterItems(item.children)"
          :key="child.id"
          :isExpanded="isExpanded"
          :isSelected="isSelected"
          :item="child"
          :layout="layout"
          :options="options"
          :isDroppable="isDroppable"
          @onDragEnd="handleDragEnd"
          @selectItem="(id) => emits('selectItem', id)">
          <template #decorator="slotProps">
            <slot
              v-bind="slotProps"
              name="decorator" />
          </template>
        </SidebarItem>
      </template>
    </ScalarSidebarSection>
    <ScalarSidebarGroup
      v-else-if="
        hasChildren(item) &&
        ((layout === 'reference' &&
          !(item.type === 'operation' || item.type === 'webhook')) ||
          layout === 'client')
      "
      :active="isSelected(item.id)"
      controlled
      :open="isExpanded(item.id)"
      @click="() => emits('selectItem', item.id)">
      <template
        v-if="item.type === 'document'"
        #icon="{ open }">
        <LibraryIcon
          class="text-c-3 block group-hover/group-button:hidden"
          :src="item.icon ?? 'interface-content-folder'" />
        <ScalarSidebarGroupToggle
          class="text-c-3 hidden group-hover/group-button:block"
          :open="open" />
      </template>
      {{ item.title }}
      <template
        v-if="'method' in item || $slots.decorator"
        #aside>
        <slot
          v-if="$slots.decorator"
          :item="item"
          name="decorator" />
        <SidebarHttpBadge
          v-if="'method' in item"
          :active="isSelected(item.id)"
          class="ml-2 h-4 self-start"
          :method="item.method"
          :webhook="item.type === 'webhook'" />
      </template>
      <template #items>
        <SidebarItem
          v-for="child in filterItems(item.children)"
          :key="child.id"
          :isExpanded="isExpanded"
          :isSelected="isSelected"
          :item="child"
          :layout="layout"
          :options="options"
          :parentIds="[]"
          :isDroppable="isDroppable"
          @onDragEnd="handleDragEnd"
          @selectItem="(id) => emits('selectItem', id)">
          <template #decorator="slotProps">
            <slot
              v-bind="slotProps"
              name="decorator" />
          </template>
        </SidebarItem>
      </template>
    </ScalarSidebarGroup>
    <ScalarSidebarItem
      is="button"
      v-else
      class="text-left"
      :selected="isSelected(item.id)"
      @click="() => emits('selectItem', item.id)">
      <template v-if="item.type === 'model'">
        <ScalarWrappingText
          :text="item.title"
          preset="property" />
      </template>
      <template v-else>
        <ScalarWrappingText
          :text="
            options?.operationTitleSource === 'path' && 'path' in item
              ? item.path
              : item.title
          " />
      </template>
      <template
        v-if="'method' in item || $slots.decorator"
        #aside>
        <slot
          v-if="$slots.decorator"
          :item="item"
          name="decorator" />
        <SidebarHttpBadge
          v-if="'method' in item"
          :active="isSelected(item.id)"
          class="ml-2 h-4 self-start"
          :method="item.method"
          :webhook="item.type === 'webhook'" />
      </template>
    </ScalarSidebarItem>
  </Draggable>
</template><|MERGE_RESOLUTION|>--- conflicted
+++ resolved
@@ -11,12 +11,7 @@
   type DraggingItem,
   type HoveredItem,
 } from '@scalar/draggable'
-<<<<<<< HEAD
-import { addWordBreaks } from '@scalar/helpers/string/add-word-breaks'
 import { LibraryIcon } from '@scalar/icons/library'
-=======
-import { ScalarIconFolder } from '@scalar/icons'
->>>>>>> 04867286
 
 import type { Item } from '@/types'
 
@@ -132,12 +127,12 @@
         <SidebarItem
           v-for="child in filterItems(item.children)"
           :key="child.id"
+          :isDroppable="isDroppable"
           :isExpanded="isExpanded"
           :isSelected="isSelected"
           :item="child"
           :layout="layout"
           :options="options"
-          :isDroppable="isDroppable"
           @onDragEnd="handleDragEnd"
           @selectItem="(id) => emits('selectItem', id)">
           <template #decorator="slotProps">
@@ -188,13 +183,13 @@
         <SidebarItem
           v-for="child in filterItems(item.children)"
           :key="child.id"
+          :isDroppable="isDroppable"
           :isExpanded="isExpanded"
           :isSelected="isSelected"
           :item="child"
           :layout="layout"
           :options="options"
           :parentIds="[]"
-          :isDroppable="isDroppable"
           @onDragEnd="handleDragEnd"
           @selectItem="(id) => emits('selectItem', id)">
           <template #decorator="slotProps">
@@ -213,8 +208,8 @@
       @click="() => emits('selectItem', item.id)">
       <template v-if="item.type === 'model'">
         <ScalarWrappingText
-          :text="item.title"
-          preset="property" />
+          preset="property"
+          :text="item.title" />
       </template>
       <template v-else>
         <ScalarWrappingText
