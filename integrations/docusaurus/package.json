{
  "name": "@scalar/docusaurus",
  "description": "Docusaurus integration for api references",
  "license": "MIT",
  "author": "Scalar (https://github.com/scalar)",
  "homepage": "https://github.com/scalar/scalar",
  "bugs": "https://github.com/scalar/scalar/issues/new/choose",
  "repository": {
    "type": "git",
    "url": "git+https://github.com/scalar/scalar.git",
    "directory": "integrations/docusaurus"
  },
  "keywords": [
    "api",
    "client",
    "docusaurus",
    "postman alternative",
    "rest",
    "testing",
    "react"
  ],
  "version": "0.6.7",
  "engines": {
    "node": ">=20"
  },
  "scripts": {
<<<<<<< HEAD
    "build": "shx rm -Rf ./dist && tsc --declaration && postcss src/theme.css -o dist/theme.css",
    "dev": "cd ./playground && pnpm dev",
=======
    "build": "rm -Rf ./dist && tsc --declaration && postcss src/theme.css -o dist/theme.css",
    "dev:doesnt-work": "cd ./playground && pnpm dev",
>>>>>>> e7a95381
    "format": "scalar-format",
    "format:check": "scalar-format-check",
    "lint:check": "scalar-lint-check",
    "lint:fix": "scalar-lint-fix",
    "types:check": "tsc --noEmit --skipLibCheck"
  },
  "main": "./dist/index.js",
  "files": [
    "dist",
    "CHANGELOG.md"
  ],
  "dependencies": {
    "@scalar/types": "workspace:*"
  },
  "devDependencies": {
    "@docusaurus/types": "^3.6.0",
    "@types/react": "^19.0.1",
    "@types/react-dom": "^19.0.2",
    "path": "^0.12.7",
    "postcss": "catalog:*",
    "postcss-cli": "^11.0.0",
    "postcss-nesting": "^12.1.5",
    "react": "^19.0.0",
    "shx": "^0.4.0"
  },
  "peerDependencies": {
    "react": "^18.0.0"
  }
}<|MERGE_RESOLUTION|>--- conflicted
+++ resolved
@@ -24,13 +24,8 @@
     "node": ">=20"
   },
   "scripts": {
-<<<<<<< HEAD
     "build": "shx rm -Rf ./dist && tsc --declaration && postcss src/theme.css -o dist/theme.css",
-    "dev": "cd ./playground && pnpm dev",
-=======
-    "build": "rm -Rf ./dist && tsc --declaration && postcss src/theme.css -o dist/theme.css",
     "dev:doesnt-work": "cd ./playground && pnpm dev",
->>>>>>> e7a95381
     "format": "scalar-format",
     "format:check": "scalar-format-check",
     "lint:check": "scalar-lint-check",
