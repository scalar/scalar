--- conflicted
+++ resolved
@@ -10,13 +10,8 @@
     "url": "git+https://github.com/scalar/scalar.git",
     "directory": "integrations/fastapi"
   },
-<<<<<<< HEAD
-  "version": "1.2.0",
-  "private": true,
-=======
   "private": true,
   "version": "1.2.1",
->>>>>>> 1db91303
   "engines": {
     "node": ">=20"
   },
