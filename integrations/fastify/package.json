--- conflicted
+++ resolved
@@ -24,13 +24,8 @@
   "scripts": {
     "build": "scalar-build-rollup && pnpm copy:standalone",
     "build:playground": "cd playground && pnpm build",
-<<<<<<< HEAD
     "copy:standalone": "shx mkdir -p ./dist/js && shx cp ../../packages/api-reference/dist/browser/standalone.js ./dist/js/standalone.js",
-    "dev": "cd playground && pnpm dev",
-=======
-    "copy:standalone": "mkdir -p ./dist/js && cp ../../packages/api-reference/dist/browser/standalone.js ./dist/js/standalone.js",
     "dev:doesnt-work": "cd playground && pnpm dev",
->>>>>>> e7a95381
     "docker:build": "docker build --build-arg BASE_IMAGE=scalar-base -t fastify-api-reference -f Dockerfile .",
     "docker:run": "docker run -p 5053:5053 fastify-api-reference",
     "format": "scalar-format",
